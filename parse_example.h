/*
Copyright (c) 2009 Yahoo! Inc.  All rights reserved.  The copyrights
embodied in the content of this file are licensed under the BSD
(revised) open source license
 */

#ifndef PE_H
#define PE_H
<<<<<<< HEAD
=======
//#include "stack.h"
#include <stdint.h>
#include "io.h"
>>>>>>> a93e72ee
#include "parse_regressor.h"
#include "parse_primitives.h"
#include "parser.h"
#include "example.h"

//example processing
int read_features(parser* p, void* ex);

#endif<|MERGE_RESOLUTION|>--- conflicted
+++ resolved
@@ -6,12 +6,8 @@
 
 #ifndef PE_H
 #define PE_H
-<<<<<<< HEAD
-=======
-//#include "stack.h"
 #include <stdint.h>
 #include "io.h"
->>>>>>> a93e72ee
 #include "parse_regressor.h"
 #include "parse_primitives.h"
 #include "parser.h"
