#include <float.h>
#include <cassert>

#include "gd.h"
#include "rand48.h"
#include "simple_label.h"
#include "allreduce.h"
#include "accumulate.h"
#include "constant.h"
#include "memory.h"
#include "vw.h"

//#define MAGIC_ARGUMENT //MAY IT NEVER DIE

using namespace std;
using namespace LEARNER;

namespace StagewisePoly
{
  static const uint32_t parent_bit = 1;
  static const uint32_t cycle_bit = 2;
  static const uint32_t tree_atomics = 134;
  static const float tolerance = 1e-9f;
  static const uint32_t indicator_bit = 128;
  static const uint32_t default_depth = 127;

  struct sort_data {
    float wval;
    uint32_t wid;
  };

  struct stagewise_poly
  {
    vw *all;

    float sched_exponent;
    uint32_t batch_sz;
    bool batch_sz_double;

    sort_data *sd;
    uint32_t sd_len;
    uint8_t *depthsbits; //interleaved array storing depth information and parent/cycle bits

    uint64_t sum_sparsity; //of synthetic example
    uint64_t sum_input_sparsity; //of input example
    uint64_t num_examples;
    //following three are for parallel (see end_pass())
    uint64_t sum_sparsity_sync;
    uint64_t sum_input_sparsity_sync;
    uint64_t num_examples_sync;

    example synth_ec;
    //following is bookkeeping in synth_ec creation (dfs)
    feature synth_rec_f;
    example *original_ec;
    uint32_t cur_depth;
    bool training;
    uint64_t last_example_counter;
    size_t numpasses;
    uint32_t next_batch_sz;
    bool update_support;

#ifdef DEBUG
    uint32_t max_depth;
    uint32_t depths[100000];
#endif //DEBUG

#ifdef MAGIC_ARGUMENT
    float magic_argument;
#endif //MAGIC_ARGUMENT
  };


  inline uint32_t stride_shift(const stagewise_poly &poly, uint32_t idx)
  {
    return idx << poly.all->reg.stride_shift;
  }

  inline uint32_t stride_un_shift(const stagewise_poly &poly, uint32_t idx)
  {
    return idx >> poly.all->reg.stride_shift;
  }

  inline uint32_t do_ft_offset(const stagewise_poly &poly, uint32_t idx)
  {
    //cout << poly.synth_ec.ft_offset << "  " << poly.original_ec->ft_offset << endl;
    assert(!poly.original_ec || poly.synth_ec.ft_offset == poly.original_ec->ft_offset);
    return idx + poly.synth_ec.ft_offset;
  }

  inline uint32_t un_ft_offset(const stagewise_poly &poly, uint32_t idx)
  {
    assert(!poly.original_ec || poly.synth_ec.ft_offset == poly.original_ec->ft_offset);
    if (poly.synth_ec.ft_offset == 0)
      return idx;
    else {
      while (idx < poly.synth_ec.ft_offset) {
        idx += (uint32_t) poly.all->length() << poly.all->reg.stride_shift;
      }
      return idx - poly.synth_ec.ft_offset;
    }
  }

  inline uint32_t wid_mask(const stagewise_poly &poly, uint32_t wid)
  {
    return wid & poly.all->reg.weight_mask;
  }

  inline uint32_t wid_mask_un_shifted(const stagewise_poly &poly, uint32_t wid)
  {
    return stride_un_shift(poly, wid & poly.all->reg.weight_mask);
  }

  inline uint32_t constant_feat(const stagewise_poly &poly)
  {
    return stride_shift(poly, constant * poly.all->wpp);
  }

  inline uint32_t constant_feat_masked(const stagewise_poly &poly)
  {
    return wid_mask(poly, constant_feat(poly));
  }


  inline uint32_t depthsbits_sizeof(const stagewise_poly &poly)
  {
    return (uint32_t)(2 * poly.all->length() * sizeof(uint8_t));
  }

  void depthsbits_create(stagewise_poly &poly)
  {
    poly.depthsbits = calloc_or_die<uint8_t>(2 * poly.all->length());
    for (uint32_t i = 0; i < poly.all->length() * 2; i += 2) {
      poly.depthsbits[i] = default_depth;
      poly.depthsbits[i+1] = indicator_bit;
    }
  }

  void depthsbits_destroy(stagewise_poly &poly)
  {
    free(poly.depthsbits);
  }

  inline bool parent_get(const stagewise_poly &poly, uint32_t wid)
  {
    assert(wid % stride_shift(poly, 1) == 0);
    assert(do_ft_offset(poly, wid) % stride_shift(poly, 1) == 0);
    return poly.depthsbits[wid_mask_un_shifted(poly, do_ft_offset(poly, wid)) * 2 + 1] & parent_bit;
  }

  inline void parent_toggle(stagewise_poly &poly, uint32_t wid)
  {
    assert(wid % stride_shift(poly, 1) == 0);
    assert(do_ft_offset(poly, wid) % stride_shift(poly, 1) == 0);
    poly.depthsbits[wid_mask_un_shifted(poly, do_ft_offset(poly, wid)) * 2 + 1] ^= parent_bit;
  }

  inline bool cycle_get(const stagewise_poly &poly, uint32_t wid)
  {
    //note: intentionally leaving out ft_offset.
    assert(wid % stride_shift(poly, 1) == 0);
	if ((poly.depthsbits[wid_mask_un_shifted(poly, wid) * 2 + 1] & cycle_bit) > 0)
		return true;
	else
		return false;
  }

  inline void cycle_toggle(stagewise_poly &poly, uint32_t wid)
  {
    //note: intentionally leaving out ft_offset.
    assert(wid % stride_shift(poly, 1) == 0);
    poly.depthsbits[wid_mask_un_shifted(poly, wid) * 2 + 1] ^= cycle_bit;
  }

  inline uint8_t min_depths_get(const stagewise_poly &poly, uint32_t wid)
  {
    assert(wid % stride_shift(poly, 1) == 0);
    assert(do_ft_offset(poly, wid) % stride_shift(poly, 1) == 0);
    return poly.depthsbits[stride_un_shift(poly, do_ft_offset(poly, wid)) * 2];
  }

  inline void min_depths_set(stagewise_poly &poly, uint32_t wid, uint8_t depth)
  {
    assert(wid % stride_shift(poly, 1) == 0);
    assert(do_ft_offset(poly, wid) % stride_shift(poly, 1) == 0);
    poly.depthsbits[stride_un_shift(poly, do_ft_offset(poly, wid)) * 2] = depth;
  }

#ifndef NDEBUG
  void sanity_check_state(stagewise_poly &poly)
  {
    for (uint32_t i = 0; i != poly.all->length(); ++i)
    {
      uint32_t wid = stride_shift(poly, i);

      assert( ! cycle_get(poly,wid) );

      assert( ! (min_depths_get(poly, wid) == default_depth && parent_get(poly, wid)) );

      assert( ! (min_depths_get(poly, wid) == default_depth && fabsf(poly.all->reg.weight_vector[wid]) > 0) );
      //assert( min_depths_get(poly, wid) != default_depth && fabsf(poly.all->reg.weight_vector[wid]) < tolerance );

      assert( ! (poly.depthsbits[wid_mask_un_shifted(poly, wid) * 2 + 1] & ~(parent_bit + cycle_bit + indicator_bit)) );
    }
  }
#endif //NDEBUG

  //Note.  OUTPUT & INPUT masked.
  //It is very important that this function is invariant to stride.
  inline uint32_t child_wid(const stagewise_poly &poly, uint32_t wi_atomic, uint32_t wi_general)
  {
    assert(wi_atomic == wid_mask(poly, wi_atomic));
    assert(wi_general == wid_mask(poly, wi_general));
    assert((wi_atomic & (stride_shift(poly, 1) - 1)) == 0);
    assert((wi_general & (stride_shift(poly, 1) - 1)) == 0);

    if (wi_atomic == constant_feat_masked(poly))
      return wi_general;
    else if (wi_general == constant_feat_masked(poly))
      return wi_atomic;
    else {
      //This is basically the "Fowler–Noll–Vo" hash.  Ideally, the hash would be invariant
      //to the monomial, whereas this here is sensitive to the path followed, but whatever.
      //the two main big differences with FNV are: (1) the "*constant" case should also have
      //a big prime (so the default hash shouldn't be identity on small things, and (2) the
      //size should not just be a power of 2, but some big prime.
      return wid_mask(poly, stride_shift(poly, stride_un_shift(poly, wi_atomic)
            ^ (16777619 * stride_un_shift(poly, wi_general))));
    }
  }

  void sort_data_create(stagewise_poly &poly)
  {
    poly.sd = NULL;
    poly.sd_len = 0;
  }

  void sort_data_ensure_sz(stagewise_poly &poly, uint32_t len)
  {
    if (poly.sd_len < len) {
      uint32_t len_candidate = 2 * len;
#ifdef DEBUG
      cout << "resizing sort buffer; current size " << poly.sd_len;
#endif //DEBUG
      poly.sd_len = (len_candidate > poly.all->length()) ? (uint32_t)poly.all->length() : len_candidate;
#ifdef DEBUG
      cout << ", new size " << poly.sd_len << endl;
#endif //DEBUG
      free(poly.sd); //okay for null.
      poly.sd = calloc_or_die<sort_data>(poly.sd_len);
    }
    assert(len <= poly.sd_len);
  }

  void sort_data_destroy(stagewise_poly &poly)
  {
    free(poly.sd);
  }

#ifdef DEBUG
  int sort_data_compar(const void *a_v, const void *b_v)
  {
    return 2 * ( ((sort_data *) a_v)->wval < ((sort_data *) b_v)->wval ) - 1;
  }
#endif //DEBUG

  int sort_data_compar_heap(sort_data &a_v, sort_data &b_v)
  {
    return (a_v.wval > b_v.wval);
  }

  /*
   * Performance note.
   *
   * On my laptop (Intel(R) Core(TM) i7-3520M CPU @ 2.90GHz), with compiler
   * optimizations enabled, this routine takes ~0.001 seconds with -b 18 and
   * ~0.06 seconds with -b 24.  Since it is intended to run ~8 times in 1-pass
   * mode and otherwise once per pass, it is considered adequate.
   *
   * Another choice (implemented in another version) is to never process the
   * whole weight vector (e.g., by updating a hash set of nonzero weights after
   * creating the synthetic example, and only processing that here).  This
   * choice was implemented in a similar algorithm and performed well.
   */
  void sort_data_update_support(stagewise_poly &poly)
  {
    assert(poly.num_examples);

    //ft_offset affects parent_set / parent_get.  This state must be reset at end.
    uint32_t pop_ft_offset = poly.original_ec->ft_offset;
    poly.synth_ec.ft_offset = 0;
    assert(poly.original_ec);
    poly.original_ec->ft_offset = 0;

    uint32_t num_new_features = (uint32_t)pow(poly.sum_input_sparsity * 1.0f / poly.num_examples, poly.sched_exponent);
    num_new_features = (num_new_features > poly.all->length()) ? (uint32_t)poly.all->length() : num_new_features;
    sort_data_ensure_sz(poly, num_new_features);

    sort_data *heap_end = poly.sd;
    make_heap(poly.sd, heap_end, sort_data_compar_heap); //redundant
    for (uint32_t i = 0; i != poly.all->length(); ++i) {
      uint32_t wid = stride_shift(poly, i);
      if (!parent_get(poly, wid) && wid != constant_feat_masked(poly)) {
        float wval = (fabsf(poly.all->reg.weight_vector[wid])
            * poly.all->reg.weight_vector[poly.all->normalized_idx + (wid)])
          /*
           * here's some depth penalization code.  It was found to not improve
           * statistical performance, and meanwhile it is verified as giving
           * a nontrivial computational hit, thus commented out.
           *
           * - poly.magic_argument
           * sqrtf(min_depths_get(poly, stride_shift(poly, i)) * 1.0 / poly.num_examples)
           */
          ;
        if (wval > tolerance) {
          assert(heap_end >= poly.sd);
          assert(heap_end <= poly.sd + num_new_features);

          if (heap_end - poly.sd == (int)num_new_features && poly.sd->wval < wval) {
            pop_heap(poly.sd, heap_end, sort_data_compar_heap);
            --heap_end;
          }

          assert(heap_end >= poly.sd);
          assert(heap_end < poly.sd + poly.sd_len);

          if (heap_end - poly.sd < (int)num_new_features) {
            heap_end->wval = wval;
            heap_end->wid = wid;
            ++heap_end;
            push_heap(poly.sd, heap_end, sort_data_compar_heap);
          }
        }
      }
    }
    num_new_features = (uint32_t) (heap_end - poly.sd);

#ifdef DEBUG
    //eyeballing weights a pain if unsorted.
    qsort(poly.sd, num_new_features, sizeof(sort_data), sort_data_compar);
#endif //DEBUG

    for (uint32_t pos = 0; pos < num_new_features && pos < poly.sd_len; ++pos) {
      assert(!parent_get(poly, poly.sd[pos].wid)
          && poly.sd[pos].wval > tolerance
          && poly.sd[pos].wid != constant_feat_masked(poly));
      parent_toggle(poly, poly.sd[pos].wid);
#ifdef DEBUG
      cout
        << "Adding feature " << pos << "/" << num_new_features
        << " || wid " << poly.sd[pos].wid
        << " || sort value " << poly.sd[pos].wval
        << endl;
#endif //DEBUG
    }

#ifdef DEBUG
    cout << "depths:";
    for (uint32_t depth = 0; depth <= poly.max_depth && depth < sizeof(poly.depths) / sizeof(*poly.depths); ++depth)
      cout << "  [" << depth << "] = " << poly.depths[depth];
    cout << endl;

    cout << "Sanity check after sort... " << flush;
    sanity_check_state(poly);
    cout << "done" << endl;
#endif //DEBUG

    //it's okay that these may have been initially unequal; synth_ec value irrelevant so far.
    poly.original_ec->ft_offset = pop_ft_offset;
    poly.synth_ec.ft_offset = pop_ft_offset;
  }

  void synthetic_reset(stagewise_poly &poly, example &ec)
  {
    poly.synth_ec.l = ec.l;
    poly.synth_ec.tag = ec.tag;
    poly.synth_ec.example_counter = ec.example_counter;

    /**
     * Some comments on ft_offset.
     *
     * The plan is to do the feature mapping dfs with weight indices ignoring
     * the ft_offset.  This is because ft_offset is then added at the end,
     * guaranteeing local/strided access on synth_ec.  This might not matter
     * too much in this implementation (where, e.g., --oaa runs one after the
     * other, not interleaved), but who knows.
     *
     * (The other choice is to basically ignore adjusting for ft_offset when
     * doing the traversal, which means synth_ec.ft_offset is 0 here...)
     *
     * Anyway, so here is how ft_offset matters:
     *   - synthetic_create_rec must "normalize it out" of the fed weight value
     *   - parent and min_depths set/get are adjusted for it.
     *   - cycle set/get are not adjusted for it, since it doesn't matter for them.
     *   - operations on the whole weight vector (sorting, save_load, all_reduce)
     *     ignore ft_offset, just treat the thing as a flat vector.
     **/
    poly.synth_ec.ft_offset = ec.ft_offset;

    poly.synth_ec.test_only = ec.test_only;
    poly.synth_ec.end_pass = ec.end_pass;
    poly.synth_ec.sorted = ec.sorted;
    poly.synth_ec.in_use = ec.in_use;

    poly.synth_ec.atomics[tree_atomics].erase();
    poly.synth_ec.audit_features[tree_atomics].erase();
    poly.synth_ec.num_features = 0;
    poly.synth_ec.total_sum_feat_sq = 0;
    poly.synth_ec.sum_feat_sq[tree_atomics] = 0;
    poly.synth_ec.example_t = ec.example_t;

    if (poly.synth_ec.indices.size()==0)
      poly.synth_ec.indices.push_back(tree_atomics);
  }

  void synthetic_decycle(stagewise_poly &poly)
  {
    for (feature *f = poly.synth_ec.atomics[tree_atomics].begin;
        f != poly.synth_ec.atomics[tree_atomics].end; ++f) {
      assert(cycle_get(poly, f->weight_index));
      cycle_toggle(poly, f->weight_index);
    }
  }

  void synthetic_create_rec(stagewise_poly &poly, float v, float &w)
  {
    //Note: need to un_ft_shift since gd::foreach_feature bakes in the offset.
    uint32_t wid_atomic = wid_mask(poly, un_ft_offset(poly, (uint32_t)((&w - poly.all->reg.weight_vector))));
    uint32_t wid_cur = child_wid(poly, wid_atomic, poly.synth_rec_f.weight_index);
    assert(wid_atomic % stride_shift(poly, 1) == 0);

    //Note: only mutate learner state when in training mode.  This is because
    //the average test errors across multiple data sets should be equal to
    //the test error on the merged dataset (which is violated if the code
    //below is run at training time).
    if (poly.cur_depth < min_depths_get(poly, wid_cur) && poly.training) {
      if (parent_get(poly, wid_cur)) {
#ifdef DEBUG
        cout
          << "FOUND A TRANSPLANT!!! moving [" << wid_cur
          << "] from depth " << (uint32_t) min_depths_get(poly, wid_cur)
          << " to depth " << poly.cur_depth << endl;
#endif //DEBUG
        //XXX arguably, should also fear transplants that occured with
        //a different ft_offset ; e.g., need to look out for cross-reduction
        //collisions.  Have not played with this issue yet...
        parent_toggle(poly, wid_cur);
      }
      min_depths_set(poly, wid_cur, poly.cur_depth);
    }

    if ( ! cycle_get(poly, wid_cur)
        && ((poly.cur_depth > default_depth ? default_depth : poly.cur_depth) == min_depths_get(poly, wid_cur))
       ) {
      cycle_toggle(poly, wid_cur);

#ifdef DEBUG
      ++poly.depths[poly.cur_depth];
#endif //DEBUG

      feature new_f = { v * poly.synth_rec_f.x, wid_cur };
      poly.synth_ec.atomics[tree_atomics].push_back(new_f);
      poly.synth_ec.num_features++;
      poly.synth_ec.sum_feat_sq[tree_atomics] += new_f.x * new_f.x;

      if (parent_get(poly, new_f.weight_index)) {
        feature parent_f = poly.synth_rec_f;
        poly.synth_rec_f = new_f;
        ++poly.cur_depth;
#ifdef DEBUG
        poly.max_depth = (poly.max_depth > poly.cur_depth) ? poly.max_depth : poly.cur_depth;
#endif //DEBUG
        GD::foreach_feature<stagewise_poly, synthetic_create_rec>(*(poly.all), *(poly.original_ec), poly);
        --poly.cur_depth;
        poly.synth_rec_f = parent_f;
      }
    }
  }

  void synthetic_create(stagewise_poly &poly, example &ec, bool training)
  {
    synthetic_reset(poly, ec);

    poly.cur_depth = 0;

    poly.synth_rec_f.x = 1.0;
    poly.synth_rec_f.weight_index = constant_feat_masked(poly); //note: not ft_offset'd
    poly.training = training;
    /*
     * Another choice is to mark the constant feature as the single initial
     * parent, and recurse just on that feature (which arguably correctly interprets poly.cur_depth).
     * Problem with this is if there is a collision with the root...
     */
    GD::foreach_feature<stagewise_poly, synthetic_create_rec>(*poly.all, *poly.original_ec, poly);
    synthetic_decycle(poly);
    poly.synth_ec.total_sum_feat_sq = poly.synth_ec.sum_feat_sq[tree_atomics];

    if (training) {
      poly.sum_sparsity += poly.synth_ec.num_features;
      poly.sum_input_sparsity += ec.num_features;
      poly.num_examples += 1;
    }
  }

  void predict(stagewise_poly &poly, learner &base, example &ec)
  {
    poly.original_ec = &ec;
    synthetic_create(poly, ec, false);
    base.predict(poly.synth_ec);
    ec.partial_prediction = poly.synth_ec.partial_prediction;
    ec.updated_prediction = poly.synth_ec.updated_prediction;
  }

  void learn(stagewise_poly &poly, learner &base, example &ec)
  {
    bool training = poly.all->training && ec.l.simple.label != FLT_MAX;
    poly.original_ec = &ec;

    if (training) {
      if(poly.update_support) {
        sort_data_update_support(poly);
        poly.update_support = false;
      }

      synthetic_create(poly, ec, training);
      base.learn(poly.synth_ec);
      ec.partial_prediction = poly.synth_ec.partial_prediction;
      ec.updated_prediction = poly.synth_ec.updated_prediction;
      ec.pred.scalar = poly.synth_ec.pred.scalar;

      if (ec.example_counter
          //following line is to avoid repeats when multiple reductions on same example.
          //XXX ideally, would get all "copies" of an example before scheduling the support
          //update, but how do we know?
          && poly.last_example_counter != ec.example_counter
          && poly.batch_sz
          && ( (poly.batch_sz_double && !(ec.example_counter % poly.next_batch_sz))
            || (!poly.batch_sz_double && !(ec.example_counter % poly.batch_sz)))) {
        poly.next_batch_sz *= 2; //no effect when !poly.batch_sz_double
        poly.update_support = (poly.all->span_server == "" || poly.numpasses == 1);
      }
      poly.last_example_counter = ec.example_counter;
    } else
      predict(poly, base, ec);
  }


  void reduce_min(uint8_t &v1,const uint8_t &v2)
  {
    if(v1 == default_depth)
      v1 = v2;
    else if(v2 != default_depth)
      v1 = (v1 <= v2) ? v1 : v2;
  }

  void reduce_min_max(uint8_t &v1,const uint8_t &v2)
  {
    bool parent_or_depth = (v1 & indicator_bit);
    if(parent_or_depth != (bool)(v2 & indicator_bit)) {
#ifdef DEBUG
      cout << "Reducing parent with depth!!!!!";
#endif //DEBUG
      return;
    }

    if(parent_or_depth)
      v1 = (v1 >= v2) ? v1 : v2;
    else {
      if(v1 == default_depth)
        v1 = v2;
      else if(v2 != default_depth)
        v1 = (v1 <= v2) ? v1 : v2;
    }
  }

  void end_pass(stagewise_poly &poly)
  {
    if (!!poly.batch_sz || (poly.all->span_server != "" && poly.numpasses > 1))
      return;

    uint64_t sum_sparsity_inc = poly.sum_sparsity - poly.sum_sparsity_sync;
    uint64_t sum_input_sparsity_inc = poly.sum_input_sparsity - poly.sum_input_sparsity_sync;
    uint64_t num_examples_inc = poly.num_examples - poly.num_examples_sync;

#ifdef DEBUG
    cout << "Sanity before allreduce\n";
    sanity_check_state(poly);
#endif //DEBUG

    vw &all = *poly.all;
    if (all.span_server != "") {
      /*
       * The following is inconsistent with the transplant code in
       * synthetic_create_rec(), which clears parent bits on depth mismatches.
       * But it's unclear what the right behavior is in general for either
       * case...
       */
      all_reduce<uint8_t, reduce_min_max>(poly.depthsbits, depthsbits_sizeof(poly),
          all.span_server, all.unique_id, all.total, all.node, all.socks);

      sum_input_sparsity_inc = (uint64_t)accumulate_scalar(all, all.span_server, (float)sum_input_sparsity_inc);
      sum_sparsity_inc = (uint64_t)accumulate_scalar(all, all.span_server, (float)sum_sparsity_inc);
      num_examples_inc = (uint64_t)accumulate_scalar(all, all.span_server, (float)num_examples_inc);
    }

    poly.sum_input_sparsity_sync = poly.sum_input_sparsity_sync + sum_input_sparsity_inc;
    poly.sum_input_sparsity = poly.sum_input_sparsity_sync;
    poly.sum_sparsity_sync = poly.sum_sparsity_sync + sum_sparsity_inc;
    poly.sum_sparsity = poly.sum_sparsity_sync;
    poly.num_examples_sync = poly.num_examples_sync + num_examples_inc;
    poly.num_examples = poly.num_examples_sync;

#ifdef DEBUG
    cout << "Sanity after allreduce\n";
    sanity_check_state(poly);
#endif //DEBUG

    if (poly.numpasses != poly.all->numpasses) {
      poly.update_support = true;
      poly.numpasses++;
    }
  }

  void finish_example(vw &all, stagewise_poly &poly, example &ec)
  {
    size_t temp_num_features = ec.num_features;
    ec.num_features = poly.synth_ec.num_features;
    output_and_account_example(all, ec);
    ec.num_features = temp_num_features;
    VW::finish_example(all, &ec);
  }

  void finish(stagewise_poly &poly)
  {
#ifdef DEBUG
    cout << "total feature number (after poly expansion!) = " << poly.sum_sparsity << endl;
#endif //DEBUG

    poly.synth_ec.atomics[tree_atomics].delete_v();
    sort_data_destroy(poly);
    depthsbits_destroy(poly);
  }


  void save_load(stagewise_poly &poly, io_buf &model_file, bool read, bool text)
  {
    if (model_file.files.size() > 0)
      bin_text_read_write_fixed(model_file, (char *) poly.depthsbits, depthsbits_sizeof(poly), "", read, "", 0, text);

    //unfortunately, following can't go here since save_load called before gd::save_load and thus
    //weight vector state uninitialiazed.
    //#ifdef DEBUG
    //      cout << "Sanity check after save_load... " << flush;
    //      sanity_check_state(poly);
    //      cout << "done" << endl;
    //#endif //DEBUG
  }

  learner *setup(vw &all, po::variables_map &vm)
  {
<<<<<<< HEAD
    po::options_description opts("Stagewise poly options");
    opts.add_options()
      ("stage_poly", "use stagewise polynomial feature learning")
=======
    stagewise_poly *poly = calloc_or_die<stagewise_poly>();
    poly->all = &all;

    depthsbits_create(*poly);
    sort_data_create(*poly);

    po::options_description sp_opt("Stagewise poly options");
    sp_opt.add_options()
>>>>>>> cb0dc4cf
      ("sched_exponent", po::value<float>(), "exponent controlling quantity of included features")
      ("batch_sz", po::value<uint32_t>(), "multiplier on batch size before including more features")
      ("batch_sz_no_doubling", "batch_sz does not double")
#ifdef MAGIC_ARGUMENT
      ("magic_argument", po::value<float>(), "magical feature flag")
#endif //MAGIC_ARGUMENT
      ;
    vm = add_options(all, opts);
    if (vm.count("stage_poly"))
      return NULL;
    
    stagewise_poly *poly = (stagewise_poly *) calloc_or_die(1, sizeof(stagewise_poly));
    poly->all = &all;

    depthsbits_create(*poly);
    sort_data_create(*poly);

    poly->sched_exponent = vm.count("sched_exponent") ? vm["sched_exponent"].as<float>() : 1.f;
    poly->batch_sz = vm.count("batch_sz") ? vm["batch_sz"].as<uint32_t>() : 1000;
    poly->batch_sz_double = vm.count("batch_sz_no_doubling") ? false : true;
#ifdef MAGIC_ARGUMENT
    poly->magic_argument = vm.count("magic_argument") ? vm["magic_argument"].as<float>() : 0.;
#endif //MAGIC_ARGUMENT

    poly->sum_sparsity = 0;
    poly->sum_input_sparsity = 0;
    poly->num_examples = 0;
    poly->sum_sparsity_sync = 0;
    poly->sum_input_sparsity_sync = 0;
    poly->num_examples_sync = 0;
    poly->last_example_counter = -1;
    poly->numpasses = 1;
    poly->update_support = false;
    poly->original_ec = NULL;
    poly->next_batch_sz = poly->batch_sz;

    //following is so that saved models know to load us.
    all.file_options.append(" --stage_poly");

    learner *l = new learner(poly, all.l);
    l->set_learn<stagewise_poly, learn>();
    l->set_predict<stagewise_poly, predict>();
    l->set_finish<stagewise_poly, finish>();
    l->set_save_load<stagewise_poly, save_load>();
    l->set_finish_example<stagewise_poly,finish_example>();
    l->set_end_pass<stagewise_poly, end_pass>();

    return l;
  }
}<|MERGE_RESOLUTION|>--- conflicted
+++ resolved
@@ -658,20 +658,9 @@
 
   learner *setup(vw &all, po::variables_map &vm)
   {
-<<<<<<< HEAD
     po::options_description opts("Stagewise poly options");
     opts.add_options()
       ("stage_poly", "use stagewise polynomial feature learning")
-=======
-    stagewise_poly *poly = calloc_or_die<stagewise_poly>();
-    poly->all = &all;
-
-    depthsbits_create(*poly);
-    sort_data_create(*poly);
-
-    po::options_description sp_opt("Stagewise poly options");
-    sp_opt.add_options()
->>>>>>> cb0dc4cf
       ("sched_exponent", po::value<float>(), "exponent controlling quantity of included features")
       ("batch_sz", po::value<uint32_t>(), "multiplier on batch size before including more features")
       ("batch_sz_no_doubling", "batch_sz does not double")
@@ -683,7 +672,7 @@
     if (vm.count("stage_poly"))
       return NULL;
     
-    stagewise_poly *poly = (stagewise_poly *) calloc_or_die(1, sizeof(stagewise_poly));
+    stagewise_poly *poly = calloc_or_die<stagewise_poly>();
     poly->all = &all;
 
     depthsbits_create(*poly);
