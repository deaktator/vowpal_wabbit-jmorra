--- conflicted
+++ resolved
@@ -216,14 +216,10 @@
   io->close_file();
   VW::dealloc_example(all.p->lp.delete_label, *ec);
   free(ec);
-<<<<<<< HEAD
   
   if (! all.quiet)
     cerr << "dictionary " << s << " contains " << map->size() << " item" << (map->size() == 1 ? "\n" : "s\n");
-=======
-
-  cerr << "dictionary " << s << " contains " << map->size() << " item" << (map->size() == 1 ? "\n" : "s\n");
->>>>>>> a7509132
+
   all.namespace_dictionaries[(size_t)ns].push_back(map);
   dictionary_info info = { calloc_or_die<char>(strlen(s)+1), fd_hash, map };
   strcpy(info.name, s);
