/*
Copyright (c) by respective owners including Yahoo!, Microsoft, and
individual contributors. All rights reserved.  Released under a BSD (revised)
license as described in the file LICENSE.
 */
#include <stdio.h>
#include <float.h>
#include <sstream>
#include <fstream>
//#include <boost/filesystem.hpp>
#include <sys/types.h>
#include <sys/stat.h>

#include "parse_regressor.h"
#include "parser.h"
#include "parse_primitives.h"
#include "vw.h"
#include "interactions.h"

#include "sender.h"
#include "nn.h"
#include "gd.h"
#include "cbify.h"
#include "oaa.h"
#include "boosting.h"
#include "multilabel_oaa.h"
#include "rand48.h"
#include "bs.h"
#include "topk.h"
#include "ect.h"
#include "csoaa.h"
#include "cb_algs.h"
#include "cb_adf.h"
#include "scorer.h"
#include "expreplay.h"
#include "search.h"
#include "bfgs.h"
#include "lda_core.h"
#include "noop.h"
#include "print.h"
#include "gd_mf.h"
#include "learner.h"
#include "mf.h"
#include "ftrl.h"
#include "svrg.h"
#include "rand48.h"
#include "binary.h"
#include "lrq.h"
#include "lrqfa.h"
#include "autolink.h"
#include "log_multi.h"
#include "stagewise_poly.h"
#include "active.h"
#include "kernel_svm.h"
#include "parse_example.h"
#include "best_constant.h"
#include "interact.h"
#include "vw_exception.h"

using namespace std;
//
// Does string end with a certain substring?
//
bool ends_with(string const &fullString, string const &ending)
{
    if (fullString.length() > ending.length()) {
        return (fullString.compare(fullString.length() - ending.length(), ending.length(), ending) == 0);
    } else {
        return false;
    }
}

unsigned long long hash_file_contents(io_buf *io, int f) {
  unsigned long long v = 5289374183516789128;
  unsigned char buf[1024];
  while (true) {
    size_t n = io->read_file(f, buf, 1024);
    if (n == 0) break;
    for (size_t i=0; i<n; i++) {
      v *= 341789041;
      v += buf[i];
}  
  }
  return v;
}

bool directory_exists(string path) {
  struct stat info;
  if (stat(path.c_str(), &info) != 0)
    return false;
  else
    return (info.st_mode & S_IFDIR);
  //  boost::filesystem::path p(path);
  //  return boost::filesystem::exists(p) && boost::filesystem::is_directory(p);
}

string find_in_path(vector<string> paths, string fname) {
#ifdef _WIN32
  string delimiter = "\\";
#else
  string delimiter = "/";
#endif
  for (string path : paths) {
    string full = ends_with(path, delimiter) ? (path + fname) : (path + delimiter + fname);
    ifstream f(full.c_str());
    if (f.good())
      return full;
  }
  return "";
/*
  for (string path : paths) {
    boost::filesystem::path p(path);
    p /= fname;
    if (boost::filesystem::exists(p) && !boost::filesystem::is_directory(p))
      return p;
  }
*/
}

void parse_dictionary_argument(vw&all, string str) {
  if (str.length() == 0) return;
  // expecting 'namespace:file', for instance 'w:foo.txt'
  // in the case of just 'foo.txt' it's applied to the default namespace

  char ns = ' ';
  const char*s  = str.c_str();
  if ((str.length() > 2) && (str[1] == ':')) {
    ns = str[0];
    s  += 2;
  }

  string fname = find_in_path(all.dictionary_path, string(s));
  if (fname == "")  
    THROW("error: cannot find dictionary '" << s << "' in path; try adding --dictionary_path");

  bool is_gzip = ends_with(fname, ".gz");
  io_buf* io = is_gzip ? new comp_io_buf : new io_buf;
  int fd = io->open_file(fname.c_str(), all.stdin_off, io_buf::READ);
  if (fd < 0)
    THROW("error: cannot read dictionary from file '" << fname << "'" << ", opening failed");

  unsigned long long fd_hash = hash_file_contents(io, fd);
  io->close_file();

  if (! all.quiet)
    cerr << "scanned dictionary '" << s << "' from '" << fname << "', hash=" << hex << fd_hash << endl;

  // see if we've already read this dictionary
  for (size_t id=0; id<all.read_dictionaries.size(); id++)
    if (all.read_dictionaries[id].file_hash == fd_hash) {
      all.namespace_dictionaries[(size_t)ns].push_back(all.read_dictionaries[id].dict);
      return;
    }

  feature_dict* map = new feature_dict(1023, nullptr, substring_equal);
  
  example *ec = VW::alloc_examples(all.p->lp.label_size, 1);
  fd = io->open_file(fname.c_str(), all.stdin_off, io_buf::READ);
  if (fd < 0)
    THROW("error: cannot re-read dictionary from file '" << fname << "'" << ", opening failed");

  size_t def = (size_t)' ';

  int size = 2048, pos, nread;
  char rc;
  char*buffer = calloc_or_die<char>(size);
  do {
    pos = 0;
    do {
      nread = io->read_file(fd, &rc, 1);
      if ((rc != EOF) && (nread > 0)) buffer[pos++] = rc;
      if (pos >= size - 1) {
        size *= 2;
        buffer = (char*)realloc(buffer, size);
        if (buffer == nullptr) 
	  THROW("error: memory allocation failed in reading dictionary");
      }
    } while ( (rc != EOF) && (rc != '\n') && (nread > 0) );
    buffer[pos] = 0;

    // we now have a line in buffer
    char* c = buffer;
    while (*c == ' ' || *c == '\t') ++c; // skip initial whitespace
    char* d = c;
    while (*d != ' ' && *d != '\t' && *d != '\n' && *d != '\0') ++d; // gobble up initial word
    if (d == c) continue; // no word
    if (*d != ' ' && *d != '\t') continue; // reached end of line
    char* word = calloc_or_die<char>(d-c);
    memcpy(word, c, d-c);
    substring ss = { word, word + (d - c) };
    uint32_t hash = uniform_hash( ss.begin, ss.end-ss.begin, quadratic_constant);
    if (map->get(ss, hash) != nullptr) { // don't overwrite old values!
      free(word);
      continue;
    }
    d--;
    *d = '|';  // set up for parser::read_line
    read_line(all, ec, d);
    // now we just need to grab stuff from the default namespace of ec!
    if (ec->atomics[def].size() == 0) {
      free(word);
      continue;
    }
    v_array<feature>* arr = new v_array<feature>;
    *arr = v_init<feature>();
    push_many(*arr, ec->atomics[def].begin, ec->atomics[def].size());
    map->put(ss, hash, arr);

    // clear up ec
    ec->tag.erase(); ec->indices.erase();
    for (size_t i=0; i<256; i++) { ec->atomics[i].erase(); ec->audit_features[i].erase(); }
  } while ((rc != EOF) && (nread > 0));
  free(buffer);
  io->close_file();
  VW::dealloc_example(all.p->lp.delete_label, *ec);
  free(ec);
  
  cerr << "dictionary " << s << " contains " << map->size() << " item" << (map->size() == 1 ? "\n" : "s\n");
  all.namespace_dictionaries[(size_t)ns].push_back(map);
  dictionary_info info = { calloc_or_die<char>(strlen(s)+1), fd_hash, map };
  strcpy(info.name, s);
  all.read_dictionaries.push_back(info);
}

void parse_affix_argument(vw&all, string str) {
  if (str.length() == 0) return;
  char* cstr = calloc_or_die<char>(str.length()+1);
  strcpy(cstr, str.c_str());

  char*p = strtok(cstr, ",");
  while (p != 0) {
    char*q = p;
    uint16_t prefix = 1;
    if (q[0] == '+') { q++; }
    else if (q[0] == '-') { prefix = 0; q++; }
    if ((q[0] < '1') || (q[0] > '7')) 
      THROW("malformed affix argument (length must be 1..7): " << p);

    uint16_t len = (uint16_t)(q[0] - '0');
    uint16_t ns = (uint16_t)' ';  // default namespace
    if (q[1] != 0) {
      if (valid_ns(q[1]))
        ns = (uint16_t)q[1];
      else 
	THROW("malformed affix argument (invalid namespace): " << p);

      if (q[2] != 0) 
	THROW("malformed affix argument (too long): " << p);
    }

    uint16_t afx = (len << 1) | (prefix & 0x1);
    all.affix_features[ns] <<= 4;
    all.affix_features[ns] |=  afx;

    p = strtok(nullptr, ",");
  }

  free(cstr);
}

void parse_diagnostics(vw& all, int argc)
{
  new_options(all, "Diagnostic options")
    ("version","Version information")
    ("audit,a", "print weights of features")
    ("progress,P", po::value< string >(), "Progress update frequency. int: additive, float: multiplicative")
    ("quiet", "Don't output disgnostics and progress updates")
    ("help,h","Look here: http://hunch.net/~vw/ and click on Tutorial.");
  add_options(all);

  po::variables_map& vm = all.vm;

  if (vm.count("version")) {
    /* upon direct query for version -- spit it out to stdout */
    cout << version.to_string() << "\n";
    exit(0);
  }

  if (vm.count("quiet")) {
    all.quiet = true;
    // --quiet wins over --progress
  } else {
    if (argc == 1)
      cerr << "For more information use: vw --help" << endl;

    all.quiet = false;

    if (vm.count("progress")) {
      string progress_str = vm["progress"].as<string>();
      all.progress_arg = (float)::atof(progress_str.c_str());

      // --progress interval is dual: either integer or floating-point
      if (progress_str.find_first_of(".") == string::npos) {
        // No "." in arg: assume integer -> additive
        all.progress_add = true;
        if (all.progress_arg < 1) {
          cerr    << "warning: additive --progress <int>"
                  << " can't be < 1: forcing to 1\n";
          all.progress_arg = 1;

        }
        all.sd->dump_interval = all.progress_arg;

      } else {
        // A "." in arg: assume floating-point -> multiplicative
        all.progress_add = false;

        if (all.progress_arg <= 1.0) {
          cerr    << "warning: multiplicative --progress <float>: "
                  << vm["progress"].as<string>()
                  << " is <= 1.0: adding 1.0\n";
          all.progress_arg += 1.0;

        } else if (all.progress_arg > 9.0) {
          cerr    << "warning: multiplicative --progress <float>"
                  << " is > 9.0: you probably meant to use an integer\n";
        }
        all.sd->dump_interval = 1.0;
      }
    }
  }  

  if (vm.count("audit")){
    all.audit = true;
  }
}

void parse_source(vw& all)
{
  new_options(all, "Input options")
    ("data,d", po::value< string >(), "Example Set")
    ("daemon", "persistent daemon mode on port 26542")
    ("port", po::value<size_t>(),"port to listen on; use 0 to pick unused port")
    ("num_children", po::value<size_t>(&(all.num_children)), "number of children for persistent daemon mode")
    ("pid_file", po::value< string >(), "Write pid file in persistent daemon mode")
    ("port_file", po::value< string >(), "Write port used in persistent daemon mode")
    ("cache,c", "Use a cache.  The default is <data>.cache")
    ("cache_file", po::value< vector<string> >(), "The location(s) of cache_file.")
    ("kill_cache,k", "do not reuse existing cache: create a new one always")
    ("compressed", "use gzip format whenever possible. If a cache file is being created, this option creates a compressed cache file. A mixture of raw-text & compressed inputs are supported with autodetection.")
    ("no_stdin", "do not default to reading from stdin");
  add_options(all);

  // Be friendly: if -d was left out, treat positional param as data file
  po::positional_options_description p;  
  p.add("data", -1);
  po::parsed_options pos = po::command_line_parser(all.args).
    style(po::command_line_style::default_style ^ po::command_line_style::allow_guessing).
    options(all.opts).positional(p).run();
  all.vm = po::variables_map();
  po::store(pos, all.vm);
  po::variables_map& vm = all.vm;
 
  //begin input source
  if (vm.count("no_stdin"))
    all.stdin_off = true;
  
  if ( (vm.count("total") || vm.count("node") || vm.count("unique_id")) && !(vm.count("total") && vm.count("node") && vm.count("unique_id")) )
    THROW("you must specificy unique_id, total, and node if you specify any");
  
  if (vm.count("daemon") || vm.count("pid_file") || (vm.count("port") && !all.active) ) {
    all.daemon = true;
    
    // allow each child to process up to 1e5 connections
    all.numpasses = (size_t) 1e5;
  }

  if (vm.count("compressed"))
      set_compressed(all.p);

  if (vm.count("data")) {
    all.data_filename = vm["data"].as<string>();
    if (ends_with(all.data_filename, ".gz"))
      set_compressed(all.p);
  } else
    all.data_filename = "";

  if ((vm.count("cache") || vm.count("cache_file")) && vm.count("invert_hash"))
    THROW("invert_hash is incompatible with a cache file.  Use it in single pass mode only.");

  if(!all.holdout_set_off && (vm.count("output_feature_regularizer_binary") || vm.count("output_feature_regularizer_text")))
    {
      all.holdout_set_off = true;
      cerr<<"Making holdout_set_off=true since output regularizer specified\n";
    }
}

bool interactions_settings_doubled = false; // local setting setted in parse_modules()

void parse_feature_tweaks(vw& all)
{
  new_options(all, "Feature options")
    ("hash", po::value< string > (), "how to hash the features. Available options: strings, all")
    ("ignore", po::value< vector<unsigned char> >(), "ignore namespaces beginning with character <arg>")
    ("keep", po::value< vector<unsigned char> >(), "keep namespaces beginning with character <arg>")
    ("redefine", po::value< vector<string> >(), "redefine namespaces beginning with characters of string S as namespace N. <arg> shall be in form 'N:=S' where := is operator. Empty N or S are treated as default namespace. Use ':' as a wildcard in S.")
    ("bit_precision,b", po::value<size_t>(), "number of bits in the feature table")
    ("noconstant", "Don't add a constant feature")
    ("constant,C", po::value<float>(&(all.initial_constant)), "Set initial value of constant")
    ("ngram", po::value< vector<string> >(), "Generate N grams. To generate N grams for a single namespace 'foo', arg should be fN.")
    ("skips", po::value< vector<string> >(), "Generate skips in N grams. This in conjunction with the ngram tag can be used to generate generalized n-skip-k-gram. To generate n-skips for a single namespace 'foo', arg should be fN.")
    ("feature_limit", po::value< vector<string> >(), "limit to N features. To apply to a single namespace 'foo', arg should be fN")
    ("affix", po::value<string>(), "generate prefixes/suffixes of features; argument '+2a,-3b,+1' means generate 2-char prefixes for namespace a, 3-char suffixes for b and 1 char prefixes for default namespace")
    ("spelling", po::value< vector<string> >(), "compute spelling features for a give namespace (use '_' for default namespace)")
    ("dictionary", po::value< vector<string> >(), "read a dictionary for additional features (arg either 'x:file' or just 'file')")
    ("dictionary_path", po::value< vector<string> >(), "look in this directory for dictionaries; defaults to current directory or env{PATH}")
    ("interactions", po::value< vector<string> > (), "Create feature interactions of any level between namespaces.")
    ("permutations", "Use permutations instead of combinations for feature interactions of same namespace.")
    ("leave_duplicate_interactions", "Don't remove interactions with duplicate combinations of namespaces. For ex. this is a duplicate: '-q ab -q ba' and a lot more in '-q ::'.")
    ("quadratic,q", po::value< vector<string> > (), "Create and use quadratic features")
    ("q:", po::value< string >(), ": corresponds to a wildcard for all printable characters")
    ("cubic", po::value< vector<string> > (),
     "Create and use cubic features");
  add_options(all);

  po::variables_map& vm = all.vm;

  //feature manipulation
  string hash_function("strings");
  if(vm.count("hash")) 
    hash_function = vm["hash"].as<string>();
  all.p->hasher = getHasher(hash_function);
      
  if (vm.count("spelling")) {
    vector<string> spelling_ns = vm["spelling"].as< vector<string> >();
    for (size_t id=0; id<spelling_ns.size(); id++) {
      if (spelling_ns[id][0] == '_') all.spelling_features[(unsigned char)' '] = true;
      else all.spelling_features[(size_t)spelling_ns[id][0]] = true;
      *all.file_options << " --spelling " << spelling_ns[id];
    }
  }

  if (vm.count("affix")) {
    parse_affix_argument(all, vm["affix"].as<string>());
    *all.file_options << " --affix " << vm["affix"].as<string>();
  }

  if(vm.count("ngram")){
    if(vm.count("sort_features"))
      THROW("ngram is incompatible with sort_features.");

    all.ngram_strings = vm["ngram"].as< vector<string> >();
    compile_gram(all.ngram_strings, all.ngram, (char*)"grams", all.quiet);
  }

  if(vm.count("skips"))
    {
      if(!vm.count("ngram"))
	THROW("You can not skip unless ngram is > 1");

      all.skip_strings = vm["skips"].as<vector<string> >();
      compile_gram(all.skip_strings, all.skips, (char*)"skips", all.quiet);
    }

  if(vm.count("feature_limit"))
    {
      all.limit_strings = vm["feature_limit"].as< vector<string> >();
      compile_limits(all.limit_strings, all.limit, all.quiet);
    }

  if (vm.count("bit_precision"))
    {
      uint32_t new_bits = (uint32_t)vm["bit_precision"].as< size_t>();
      if (all.default_bits == false && new_bits != all.num_bits)
	THROW("Number of bits is set to " << new_bits << " and " << all.num_bits << " by argument and model.  That does not work.");

      all.default_bits = false;
      all.num_bits = new_bits;
      if (all.num_bits > min(31, sizeof(size_t)*8 - 3))
	THROW("Only " << min(31, sizeof(size_t)*8 - 3) << " or fewer bits allowed.  If this is a serious limit, speak up.");
    }

  all.permutations = vm.count("permutations");

  // prepare namespace interactions
  v_array<v_string> expanded_interactions = v_init<v_string>();

  if ( ( ((!all.pairs.empty() || !all.triples.empty() || !all.interactions.empty()) && /*data was restored from old model file directly to v_array and will be overriden automatically*/
       (vm.count("quadratic") || vm.count("cubic") || vm.count("interactions")) ) )
         ||
       interactions_settings_doubled /*settings were restored from model file to file_options and overriden by params from command line*/)
  {
      cerr << "WARNING: model file has set of {-q, --cubic, --interactions} settings stored, but they'll be OVERRIDEN by set of {-q, --cubic, --interactions} settings from command line.\n";

      // in case arrays were already filled in with values from old model file - reset them
      if (!all.pairs.empty()) all.pairs.clear();
      if (!all.triples.empty()) all.triples.clear();
      if (all.interactions.size() > 0)
      {
          for (v_string* i = all.interactions.begin; i != all.interactions.end; ++i) i->delete_v();
          all.interactions.delete_v();
      }
  }

  if (vm.count("quadratic"))
  {
      const vector<string> vec_arg = vm["quadratic"].as< vector<string> >();
      if (!all.quiet)
      {
          cerr << "creating quadratic features for pairs: ";

          for (vector<string>::const_iterator i = vec_arg.begin(); i != vec_arg.end(); ++i)
          {
              if (!all.quiet) cerr << *i << " ";
              *all.file_options << " --quadratic " << *i;
          }
      }
      expanded_interactions = INTERACTIONS::expand_interactions(vec_arg, 2, "error, quadratic features must involve two sets.");

      if (!all.quiet) cerr << endl;
  }

  if (vm.count("cubic"))
  {
      vector<string> vec_arg = vm["cubic"].as< vector<string> >();
      if (!all.quiet)
      {
          cerr << "creating cubic features for triples: ";
          for (vector<string>::const_iterator i = vec_arg.begin(); i != vec_arg.end(); ++i)
          {
              if (!all.quiet) cerr << *i << " ";
              *all.file_options << " --cubic " << *i;
          }
      }

      v_array<v_string> exp_cubic = INTERACTIONS::expand_interactions(vec_arg, 3, "error, cubic features must involve three sets.");
      push_many(expanded_interactions, exp_cubic.begin, exp_cubic.size());
      exp_cubic.delete_v();

      if (!all.quiet) cerr << endl;
  }

  if (vm.count("interactions"))
  {
      vector<string> vec_arg = vm["interactions"].as< vector<string> >();
      if (!all.quiet)
      {
          cerr << "creating features for following interactions: ";
          for (vector<string>::const_iterator i = vec_arg.begin(); i != vec_arg.end(); ++i)
          {
              if (!all.quiet) cerr << *i << " ";
              *all.file_options << " --interactions " << *i;
          }
      }

      v_array<v_string> exp_inter = INTERACTIONS::expand_interactions(vec_arg, 0, "");
      push_many(expanded_interactions, exp_inter.begin, exp_inter.size());
      exp_inter.delete_v();

      if (!all.quiet) cerr << endl;
  }

  if (expanded_interactions.size() > 0)
  {

      size_t removed_cnt;
      size_t sorted_cnt;
      INTERACTIONS::sort_and_filter_duplicate_interactions(expanded_interactions, !vm.count("leave_duplicate_interactions"), removed_cnt, sorted_cnt);

      if (removed_cnt > 0)
          cerr << "WARNING: duplicate namespace interactions were found. Removed: " << removed_cnt << '.' << endl << "You can use --leave_duplicate_interactions to disable this behaviour." << endl;
      if (sorted_cnt > 0)
          cerr << "WARNING: some interactions contain duplicate characters and their characters order has been changed. Interactions affected: " << sorted_cnt << '.' << endl;


      if (all.interactions.size() > 0)
      { // should be empty, but just in case...
          for (v_string* i = all.interactions.begin; i != all.interactions.end; ++i) i->delete_v();
          all.interactions.delete_v();
      }

      all.interactions = expanded_interactions;

      // copy interactions of size 2 and 3 to old vectors for backward compatibility
      for (v_string* i = expanded_interactions.begin; i != expanded_interactions.end; ++i)
      {
          const size_t len = i->size();
          if (len == 2)
              all.pairs.push_back(v_string2string(*i));
          else if (len == 3)
              all.triples.push_back(v_string2string(*i));
      }
  }


  for (size_t i = 0; i < 256; i++)
    all.ignore[i] = false;
  all.ignore_some = false;
  
  if (vm.count("ignore"))
    {
      all.ignore_some = true;

      vector<unsigned char> ignore = vm["ignore"].as< vector<unsigned char> >();
      for (vector<unsigned char>::iterator i = ignore.begin(); i != ignore.end();i++)
	{
	  all.ignore[*i] = true;
	}
      if (!all.quiet)
	{
	  cerr << "ignoring namespaces beginning with: ";
	  for (vector<unsigned char>::iterator i = ignore.begin(); i != ignore.end();i++)
	    cerr << *i << " ";

	  cerr << endl;
	}
    }

  if (vm.count("keep"))
    {
      for (size_t i = 0; i < 256; i++)
        all.ignore[i] = true;

      all.ignore_some = true;

      vector<unsigned char> keep = vm["keep"].as< vector<unsigned char> >();
      for (vector<unsigned char>::iterator i = keep.begin(); i != keep.end();i++)
	{
	  all.ignore[*i] = false;
	}
      if (!all.quiet)
	{
	  cerr << "using namespaces beginning with: ";
	  for (vector<unsigned char>::iterator i = keep.begin(); i != keep.end();i++)
	    cerr << *i << " ";

	  cerr << endl;
	}
    }

  // --redefine param code
  all.redefine_some = false; // false by default

  if (vm.count("redefine"))
  {
      // initail values: i-th namespace is redefined to i itself
      for (size_t i = 0; i < 256; i++)
          all.redefine[i] = (unsigned char)i;

      // note: --redefine declaration order is matter
      // so --redefine :=L --redefine ab:=M  --ignore L  will ignore all except a and b under new M namspace

      vector< string > arg_list = vm["redefine"].as< vector< string > >();
      for (vector<string>::iterator arg_iter = arg_list.begin(); arg_iter != arg_list.end(); arg_iter++)
      {
          string arg = *arg_iter;
          size_t arg_len = arg.length();

          size_t operator_pos = 0; //keeps operator pos + 1 to stay unsigned type
          bool operator_found = false;
          unsigned char new_namespace = ' ';

          // let's find operator ':=' position in N:=S
          for (size_t i = 0; i < arg_len; i++)
          {
              if (operator_found)
              {
                  if (i > 2) { new_namespace = arg[0];} //N is not empty
                  break;
              } else
                  if (arg[i] == ':')
                      operator_pos = i+1;
                  else
                      if ( (arg[i] == '=') && (operator_pos == i) )
                          operator_found = true;
          }

          if (!operator_found)
	    THROW("argument of --redefine is malformed. Valid format is N:=S, :=S or N:=");

          if (++operator_pos > 3) // seek operator end
              cerr << "WARNING: multiple namespaces are used in target part of --redefine argument. Only first one ('" << new_namespace << "') will be used as target namespace." << endl;

          all.redefine_some = true;         

          // case ':=S' doesn't require any additional code as new_namespace = ' ' by default

          if (operator_pos == arg_len) // S is empty, default namespace shall be used
              all.redefine[(int) ' '] = new_namespace;
          else
              for (size_t i = operator_pos; i < arg_len; i++)
              { // all namespaces from S are redefined to N
                  unsigned char c = arg[i];
                  if (c != ':')
                      all.redefine[c] = new_namespace;
                  else
                  { // wildcard found: redefine all except default and break
                      for (size_t i = 0; i < 256; i++)
                         all.redefine[i] = new_namespace;
                      break; //break processing S
                  }
              }

      }
  }

  if (vm.count("dictionary")) {
    if (vm.count("dictionary_path"))
      for (string path : vm["dictionary_path"].as< vector<string> >())
        if (directory_exists(path))
          all.dictionary_path.push_back(path);
    if (directory_exists("."))
      all.dictionary_path.push_back(".");

    const std::string PATH = getenv( "PATH" );
#if _WIN32
    const char delimiter = ';';
#else
    const char delimiter = ':';
#endif
    if(!PATH.empty()) {
      size_t previous = 0;
      size_t index = PATH.find( delimiter );
      while( index != string::npos ) {
        all.dictionary_path.push_back( PATH.substr(previous, index-previous));
        previous=index+1;
        index = PATH.find( delimiter, previous );
      }
      all.dictionary_path.push_back( PATH.substr(previous) );
    }
    
    vector<string> dictionary_ns = vm["dictionary"].as< vector<string> >();
    for (size_t id=0; id<dictionary_ns.size(); id++) {
      parse_dictionary_argument(all, dictionary_ns[id]);
      *all.file_options << " --dictionary " << dictionary_ns[id];
    }
  }
  
  if (vm.count("noconstant"))
    all.add_constant = false;
}

void parse_example_tweaks(vw& all)
{
  string named_labels;
  new_options(all, "Example options")
    ("testonly,t", "Ignore label information and just test")
    ("holdout_off", "no holdout data in multiple passes")
    ("holdout_period", po::value<uint32_t>(&(all.holdout_period)), "holdout period for test only, default 10")
    ("holdout_after", po::value<uint32_t>(&(all.holdout_after)), "holdout after n training examples, default off (disables holdout_period)")
    ("early_terminate", po::value<size_t>(), "Specify the number of passes tolerated when holdout loss doesn't decrease before early termination, default is 3")
    ("passes", po::value<size_t>(&(all.numpasses)),"Number of Training Passes")
    ("initial_pass_length", po::value<size_t>(&(all.pass_length)), "initial number of examples per pass")
    ("examples", po::value<size_t>(&(all.max_examples)), "number of examples to parse")
    ("min_prediction", po::value<float>(&(all.sd->min_label)), "Smallest prediction to output")
    ("max_prediction", po::value<float>(&(all.sd->max_label)), "Largest prediction to output")
    ("sort_features", "turn this on to disregard order in which features have been defined. This will lead to smaller cache sizes")
    ("loss_function", po::value<string>()->default_value("squared"), "Specify the loss function to be used, uses squared by default. Currently available ones are squared, classic, hinge, logistic and quantile.")
    ("quantile_tau", po::value<float>()->default_value(0.5), "Parameter \\tau associated with Quantile loss. Defaults to 0.5")
    ("l1", po::value<float>(&(all.l1_lambda)), "l_1 lambda")
    ("l2", po::value<float>(&(all.l2_lambda)), "l_2 lambda")
    ("named_labels", po::value<string>(&named_labels), "use names for labels (multiclass, etc.) rather than integers, argument specified all possible labels, comma-sep, eg \"--named_labels Noun,Verb,Adj,Punc\"");
  add_options(all);

  po::variables_map& vm = all.vm;
  if (vm.count("testonly") || all.eta == 0.)
    {
      if (!all.quiet)
	cerr << "only testing" << endl;
      all.training = false;
      if (all.lda > 0)
        all.eta = 0;
    }
  else
    all.training = true;

  if(all.numpasses > 1)
      all.holdout_set_off = false;

  if(vm.count("holdout_off"))
      all.holdout_set_off = true;

  if(vm.count("sort_features"))
    all.p->sort_features = true;
  
  if (vm.count("min_prediction"))
    all.sd->min_label = vm["min_prediction"].as<float>();
  if (vm.count("max_prediction"))
    all.sd->max_label = vm["max_prediction"].as<float>();
  if (vm.count("min_prediction") || vm.count("max_prediction") || vm.count("testonly"))
    all.set_minmax = noop_mm;

  if (vm.count("named_labels")) {
    *all.file_options << " --named_labels " << named_labels << ' ';
    all.sd->ldict = new namedlabels(named_labels);
    cerr << "parsed " << all.sd->ldict->getK() << " named labels" << endl;
  }
  
  string loss_function = vm["loss_function"].as<string>();
  float loss_parameter = 0.0;
  if(vm.count("quantile_tau"))
    loss_parameter = vm["quantile_tau"].as<float>();

  all.loss = getLossFunction(all, loss_function, (float)loss_parameter);

  if (all.l1_lambda < 0.) {
    cerr << "l1_lambda should be nonnegative: resetting from " << all.l1_lambda << " to 0" << endl;
    all.l1_lambda = 0.;
  }
  if (all.l2_lambda < 0.) {
    cerr << "l2_lambda should be nonnegative: resetting from " << all.l2_lambda << " to 0" << endl;
    all.l2_lambda = 0.;
  }
  all.reg_mode += (all.l1_lambda > 0.) ? 1 : 0;
  all.reg_mode += (all.l2_lambda > 0.) ? 2 : 0;
  if (!all.quiet)
    {
      if (all.reg_mode %2 && !vm.count("bfgs"))
	cerr << "using l1 regularization = " << all.l1_lambda << endl;
      if (all.reg_mode > 1)
	cerr << "using l2 regularization = " << all.l2_lambda << endl;
    }
}

void parse_output_preds(vw& all)
{
  new_options(all, "Output options")
    ("predictions,p", po::value< string >(), "File to output predictions to")
    ("raw_predictions,r", po::value< string >(), "File to output unnormalized predictions to");
  add_options(all);

  po::variables_map& vm = all.vm;
  if (vm.count("predictions")) {
    if (!all.quiet)
      cerr << "predictions = " <<  vm["predictions"].as< string >() << endl;
    if (strcmp(vm["predictions"].as< string >().c_str(), "stdout") == 0)
      {
	all.final_prediction_sink.push_back((size_t) 1);//stdout
      }
    else
      {
	const char* fstr = (vm["predictions"].as< string >().c_str());
	int f;
#ifdef _WIN32
	_sopen_s(&f, fstr, _O_CREAT|_O_WRONLY|_O_BINARY|_O_TRUNC, _SH_DENYWR, _S_IREAD|_S_IWRITE);
#else
	f = open(fstr, O_CREAT|O_WRONLY|O_LARGEFILE|O_TRUNC,0666);
#endif
	if (f < 0)
	  cerr << "Error opening the predictions file: " << fstr << endl;
	all.final_prediction_sink.push_back((size_t) f);
      }
  }

  if (vm.count("raw_predictions")) {
    if (!all.quiet) {
      cerr << "raw predictions = " <<  vm["raw_predictions"].as< string >() << endl;
      if (vm.count("binary"))
        cerr << "Warning: --raw has no defined value when --binary specified, expect no output" << endl;
    }
    if (strcmp(vm["raw_predictions"].as< string >().c_str(), "stdout") == 0)
      all.raw_prediction = 1;//stdout
    else
	{
	  const char* t = vm["raw_predictions"].as< string >().c_str();
	  int f;
#ifdef _WIN32
	  _sopen_s(&f, t, _O_CREAT|_O_WRONLY|_O_BINARY|_O_TRUNC, _SH_DENYWR, _S_IREAD|_S_IWRITE);
#else
	  f = open(t, O_CREAT|O_WRONLY|O_LARGEFILE|O_TRUNC,0666);
#endif
	  all.raw_prediction = f;
	}
  }
}

void parse_output_model(vw& all)
{
  new_options(all, "Output model")
    ("final_regressor,f", po::value< string >(), "Final regressor")
    ("readable_model", po::value< string >(), "Output human-readable final regressor with numeric features")
    ("invert_hash", po::value< string >(), "Output human-readable final regressor with feature names.  Computationally expensive.")
    ("save_resume", "save extra state so learning can be resumed later with new data")
    ("save_per_pass", "Save the model after every pass over data")
    ("output_feature_regularizer_binary", po::value< string >(&(all.per_feature_regularizer_output)), "Per feature regularization output file")
    ("output_feature_regularizer_text", po::value< string >(&(all.per_feature_regularizer_text)), "Per feature regularization output file, in text");  
  add_options(all);

  po::variables_map& vm = all.vm;
  if (vm.count("final_regressor")) {
    all.final_regressor_name = vm["final_regressor"].as<string>();
    if (!all.quiet)
      cerr << "final_regressor = " << vm["final_regressor"].as<string>() << endl;
  }
  else
    all.final_regressor_name = "";

  if (vm.count("readable_model"))
    all.text_regressor_name = vm["readable_model"].as<string>();

  if (vm.count("invert_hash")){
    all.inv_hash_regressor_name = vm["invert_hash"].as<string>();
    all.hash_inv = true;
  }

  if (vm.count("save_per_pass"))
    all.save_per_pass = true;

  if (vm.count("save_resume"))
    all.save_resume = true;
}

void load_input_model(vw& all, io_buf& io_temp)
{
  // Need to see if we have to load feature mask first or second.
  // -i and -mask are from same file, load -i file first so mask can use it
  if (all.vm.count("feature_mask") && all.vm.count("initial_regressor")
      && all.vm["feature_mask"].as<string>() == all.vm["initial_regressor"].as< vector<string> >()[0]) {
    // load rest of regressor
    all.l->save_load(io_temp, true, false);
    io_temp.close_file();

    // set the mask, which will reuse -i file we just loaded
    parse_mask_regressor_args(all);
  }
  else {
    // load mask first
    parse_mask_regressor_args(all);

    // load rest of regressor
    all.l->save_load(io_temp, true, false);
    io_temp.close_file();
  }
}

LEARNER::base_learner* setup_base(vw& all)
{
  LEARNER::base_learner* ret = all.reduction_stack.pop()(all);
  if (ret == nullptr)
    return setup_base(all);
  else 
    return ret;
}

void parse_reductions(vw& all)
{
  new_options(all, "Reduction options, use [option] --help for more info");
  add_options(all);
  //Base algorithms
  all.reduction_stack.push_back(GD::setup);
  all.reduction_stack.push_back(kernel_svm_setup);
  all.reduction_stack.push_back(ftrl_setup);
  all.reduction_stack.push_back(svrg_setup);
  all.reduction_stack.push_back(sender_setup);
  all.reduction_stack.push_back(gd_mf_setup);
  all.reduction_stack.push_back(print_setup);
  all.reduction_stack.push_back(noop_setup);
  all.reduction_stack.push_back(lda_setup);
  all.reduction_stack.push_back(bfgs_setup);

  //Score Users
  all.reduction_stack.push_back(ExpReplay::expreplay_setup<'b', simple_label>);
  all.reduction_stack.push_back(active_setup);
  all.reduction_stack.push_back(nn_setup);
  all.reduction_stack.push_back(mf_setup);
  all.reduction_stack.push_back(autolink_setup);
  all.reduction_stack.push_back(lrq_setup);
  all.reduction_stack.push_back(lrqfa_setup);
  all.reduction_stack.push_back(stagewise_poly_setup);
  all.reduction_stack.push_back(scorer_setup);

  //Reductions
  all.reduction_stack.push_back(binary_setup);

  all.reduction_stack.push_back(ExpReplay::expreplay_setup<'m', MULTICLASS::mc_label>);
  all.reduction_stack.push_back(topk_setup);
  all.reduction_stack.push_back(oaa_setup);
  all.reduction_stack.push_back(boosting_setup);
  all.reduction_stack.push_back(ect_setup);
  all.reduction_stack.push_back(log_multi_setup);
  all.reduction_stack.push_back(multilabel_oaa_setup);

  all.reduction_stack.push_back(csoaa_setup);
  all.reduction_stack.push_back(interact_setup);
  all.reduction_stack.push_back(csldf_setup);
  all.reduction_stack.push_back(cb_algs_setup);
  all.reduction_stack.push_back(cb_adf_setup);
  all.reduction_stack.push_back(cbify_setup);

  all.reduction_stack.push_back(ExpReplay::expreplay_setup<'c', COST_SENSITIVE::cs_label>);
  all.reduction_stack.push_back(Search::setup);
  all.reduction_stack.push_back(bs_setup);

  all.l = setup_base(all);
}

void add_to_args(vw& all, int argc, char* argv[], int excl_param_count = 0, const char* excl_params[] = NULL)
{
  bool skip_next = false;

  for (int i = 1; i < argc; i++)
  {
    if (skip_next)
    {
        skip_next = false;
        continue;
    }

    for (int j = 0; j < excl_param_count; j++)
        if (std::strcmp(argv[i], excl_params[j]) == 0)
        {
            skip_next = true; //skip param arguement
            break;
        }

    if (skip_next) continue;

    all.args.push_back(string(argv[i]));
  }
}

vw& parse_args(int argc, char *argv[])
{
  vw& all = *(new vw());

  all.vw_is_main = false;
  add_to_args(all, argc, argv);

  all.program_name = argv[0];

  time(&all.init_time);

  new_options(all, "VW options")
    ("random_seed", po::value<size_t>(&(all.random_seed)), "seed random number generator")
    ("ring_size", po::value<size_t>(&(all.p->ring_size)), "size of example ring");
  add_options(all);

  new_options(all, "Update options")
    ("learning_rate,l", po::value<float>(&(all.eta)), "Set learning rate")
    ("power_t", po::value<float>(&(all.power_t)), "t power value")
        ("decay_learning_rate", po::value<float>(&(all.eta_decay_rate)),
     "Set Decay factor for learning_rate between passes")
    ("initial_t", po::value<double>(&((all.sd->t))), "initial t value")
    ("feature_mask", po::value< string >(), "Use existing regressor to determine which parameters may be updated.  If no initial_regressor given, also used for initial weights.");
  add_options(all);

  new_options(all, "Weight options")
    ("initial_regressor,i", po::value< vector<string> >(), "Initial regressor(s)")
    ("initial_weight", po::value<float>(&(all.initial_weight)), "Set all weights to an initial value of arg.")
    ("random_weights", po::value<bool>(&(all.random_weights)), "make initial weights random")
    ("input_feature_regularizer", po::value< string >(&(all.per_feature_regularizer_input)), "Per feature regularization input file");
  add_options(all);

  new_options(all, "Parallelization options")
    ("span_server", po::value<string>(&(all.span_server)), "Location of server for setting up spanning tree")
        ("unique_id", po::value<size_t>(&(all.unique_id)), "unique id used for cluster parallel jobs")
        ("total", po::value<size_t>(&(all.total)), "total number of nodes used in cluster parallel job")
        ("node", po::value<size_t>(&(all.node)), "node number in cluster parallel job");
  add_options(all);

  msrand48(all.random_seed);
  parse_diagnostics(all, argc);

  all.sd->weighted_unlabeled_examples = all.sd->t;
  all.initial_t = (float)all.sd->t;

    return all;
}

bool check_interaction_settings_collision(vw& all)
{
    bool args_has_inter = std::find(all.args.begin(), all.args.end(), std::string("-q")) != all.args.end();
    args_has_inter = args_has_inter || ( std::find(all.args.begin(), all.args.end(), std::string("--quadratic")) != all.args.end() );
    args_has_inter = args_has_inter || ( std::find(all.args.begin(), all.args.end(), std::string("--cubic")) != all.args.end() );
    args_has_inter = args_has_inter || ( std::find(all.args.begin(), all.args.end(), std::string("--interactions")) != all.args.end() );

    if (!args_has_inter) return false;

    // we don't use -q to save pairs in all.file_options, so only 3 options checked
    bool opts_has_inter = all.file_options->str().find("--quadratic") != std::string::npos;
    opts_has_inter = opts_has_inter || (all.file_options->str().find("--cubic") != std::string::npos);
    opts_has_inter = opts_has_inter || (all.file_options->str().find("--interactions") != std::string::npos);

    return opts_has_inter;
}

void parse_modules(vw& all, io_buf& model)
{
    save_load_header(all, model, true, false);

  interactions_settings_doubled = check_interaction_settings_collision(all);

  int temp_argc = 0;
  char** temp_argv = VW::get_argv_from_string(all.file_options->str(), temp_argc);

  if (interactions_settings_doubled)
  {   //remove
      const char* interaction_params[] = {"--quadratic", "--cubic", "--interactions"};
      add_to_args(all, temp_argc, temp_argv, 3, interaction_params);
  } else
      add_to_args(all, temp_argc, temp_argv);
  for (int i = 0; i < temp_argc; i++)
    free(temp_argv[i]);
  free(temp_argv);

  po::parsed_options pos = po::command_line_parser(all.args).
    style(po::command_line_style::default_style ^ po::command_line_style::allow_guessing).
    options(all.opts).allow_unregistered().run();

    po::variables_map& vm = all.vm;
  vm = po::variables_map();

  po::store(pos, vm);
  po::notify(vm);
  all.file_options->str("");

  parse_feature_tweaks(all); //feature tweaks

  parse_example_tweaks(all); //example manipulation

  parse_output_model(all);

  parse_output_preds(all);

  parse_reductions(all);

  if (!all.quiet)
    {
      cerr << "Num weight bits = " << all.num_bits << endl;
      cerr << "learning rate = " << all.eta << endl;
      cerr << "initial_t = " << all.sd->t << endl;
      cerr << "power_t = " << all.power_t << endl;
      if (all.numpasses > 1)
    cerr << "decay_learning_rate = " << all.eta_decay_rate << endl;
    }
}

void parse_sources(vw& all, io_buf& model)
{
  load_input_model(all, model);

  parse_source(all);

  enable_sources(all, all.quiet, all.numpasses);

  // force wpp to be a power of 2 to avoid 32-bit overflow
  uint32_t i = 0;
  size_t params_per_problem = all.l->increment;
  while (params_per_problem > (uint32_t)(1 << i))
    i++;
  all.wpp = (1 << i) >> all.reg.stride_shift;

  if (all.vm.count("help")) {
    /* upon direct query for help -- spit it out to stdout */
    cout << "\n" << all.opts << "\n";
    exit(0);
  }
}


namespace VW {
  void cmd_string_replace_value( std::stringstream*& ss, string flag_to_replace, string new_value )
  {
    flag_to_replace.append(" "); //add a space to make sure we obtain the right flag in case 2 flags start with the same set of characters
    string cmd = ss->str();
    size_t pos = cmd.find(flag_to_replace);
    if( pos == string::npos )
      //flag currently not present in command string, so just append it to command string
      *ss << " " << flag_to_replace << new_value;
    else {
      //flag is present, need to replace old value with new value

      //compute position after flag_to_replace
      pos += flag_to_replace.size();

      //now pos is position where value starts
      //find position of next space
      size_t pos_after_value = cmd.find(" ",pos);
      if(pos_after_value == string::npos)
        //we reach the end of the string, so replace the all characters after pos by new_value
        cmd.replace(pos,cmd.size()-pos,new_value);
      else
        //replace characters between pos and pos_after_value by new_value
        cmd.replace(pos,pos_after_value-pos,new_value);
      ss->str(cmd);
    }
  }

  char** get_argv_from_string(string s, int& argc)
  {
    char* c = calloc_or_die<char>(s.length()+3);
    c[0] = 'b';
    c[1] = ' ';
    strcpy(c+2, s.c_str());
    substring ss = {c, c+s.length()+2};
    v_array<substring> foo = v_init<substring>();
    tokenize(' ', ss, foo);

    char** argv = calloc_or_die<char*>(foo.size());
    for (size_t i = 0; i < foo.size(); i++)
      {
    *(foo[i].end) = '\0';
    argv[i] = calloc_or_die<char>(foo[i].end-foo[i].begin+1);
        sprintf(argv[i],"%s",foo[i].begin);
      }

    argc = (int)foo.size();
    free(c);
    foo.delete_v();
    return argv;
  }

  vw* initialize(string s)
  {
    int argc = 0;
    s += " --no_stdin";
    char** argv = get_argv_from_string(s,argc);

    vw& all = parse_args(argc, argv);
    io_buf model;
    parse_regressor_args(all, model);
    parse_modules(all, model);
    parse_sources(all, model);

    initialize_parser_datastructures(all);

    for(int i = 0; i < argc; i++)
      free(argv[i]);
    free(argv);

    return &all;
  }

  // Create a new VW instance while sharing the model with another instance
  // The extra arguments will be appended to those of the other VW instance
  vw* seed_vw_model(vw* vw_model, const string extra_args)
  {
    vector<string> model_args = vw_model->args;
    model_args.push_back(extra_args);

    std::ostringstream init_args;
    for (size_t i = 0; i < model_args.size(); i++)
    {
      if (model_args[i] == "--no_stdin" || // ignore this since it will be added by vw::initialize
          model_args[i] == "-i" || // ignore -i since we don't want to reload the model
          (i > 0 && model_args[i - 1] == "-i"))
      {
        continue;
      }
      init_args << model_args[i] << " ";
    }

    vw* new_model = VW::initialize(init_args.str().c_str());

    // reference model states stored in the specified VW instance
    new_model->reg = vw_model->reg; // regressor
    new_model->sd = vw_model->sd; // shared data

    new_model->seeded = true;

    return new_model;
  }

  void delete_dictionary_entry(substring ss, v_array<feature>*A) {
    free(ss.begin);
    A->delete_v();
    delete A;
  }

  void finish(vw& all, bool delete_all)
  {
    if (!all.quiet)
        {
        cerr.precision(6);
        cerr << endl << "finished run";
        if(all.current_pass == 0)
            cerr << endl << "number of examples = " << all.sd->example_number;
        else{
            cerr << endl << "number of examples per pass = " << all.sd->example_number / all.current_pass;
            cerr << endl << "passes used = " << all.current_pass;
        }
        cerr << endl << "weighted example sum = " << all.sd->weighted_examples;
        cerr << endl << "weighted label sum = " << all.sd->weighted_labels;
        if(all.holdout_set_off || (all.sd->holdout_best_loss == FLT_MAX))
      cerr << endl << "average loss = " << all.sd->sum_loss / all.sd->weighted_examples;
    else
      cerr << endl << "average loss = " << all.sd->holdout_best_loss << " h";

        float best_constant; float best_constant_loss;
        if (get_best_constant(all, best_constant, best_constant_loss))
      {
            cerr << endl << "best constant = " << best_constant;
            if (best_constant_loss != FLT_MIN)
          cerr << endl << "best constant's loss = " << best_constant_loss;
      }

        cerr << endl << "total feature number = " << all.sd->total_features;
        if (all.sd->queries > 0)
      cerr << endl << "total queries = " << all.sd->queries << endl;
        cerr << endl;
        }

<<<<<<< HEAD
	// implement finally.
	// finalize_regressor can throw if it can't write the file.
	// we still want to free up all the memory.
	vw_exception finalize_regressor_exception(__FILE__, __LINE__, "empty");
	bool finalize_regressor_exception_thrown = false;
	try
	{
		finalize_regressor(all, all.final_regressor_name);
	}
	catch (vw_exception& e)
	{
		finalize_regressor_exception = e;
		finalize_regressor_exception_thrown = true;
	}

=======
    finalize_regressor(all, all.final_regressor_name);
>>>>>>> 191e64dd
    all.l->finish();
    free_it(all.l);
    if (all.reg.weight_vector != nullptr && !all.seeded) // don't free weight vector if it is shared with another instance
      free(all.reg.weight_vector);
    free_parser(all);
    finalize_source(all.p);
    all.p->parse_name.erase();
    all.p->parse_name.delete_v();
    free(all.p);
    if (!all.seeded)
    {
      free(all.sd);
    }
    all.reduction_stack.delete_v();
    delete all.file_options;
    for (size_t i = 0; i < all.final_prediction_sink.size(); i++)
      if (all.final_prediction_sink[i] != 1)
    io_buf::close_file_or_socket(all.final_prediction_sink[i]);
    all.final_prediction_sink.delete_v();
    for (size_t i=0; i<all.read_dictionaries.size(); i++) {
      free(all.read_dictionaries[i].name);
      all.read_dictionaries[i].dict->iter(delete_dictionary_entry);
      all.read_dictionaries[i].dict->delete_v();
      delete all.read_dictionaries[i].dict;
    }
    delete all.loss;

    // destroy all interactions and array of them
    for (v_string* i = all.interactions.begin; i != all.interactions.end; ++i) i->delete_v();
    all.interactions.delete_v();

    if (delete_all) delete &all;

	if (finalize_regressor_exception_thrown)
		throw finalize_regressor_exception;
  }
}<|MERGE_RESOLUTION|>--- conflicted
+++ resolved
@@ -472,9 +472,9 @@
 
   all.permutations = vm.count("permutations");
 
-  // prepare namespace interactions
-  v_array<v_string> expanded_interactions = v_init<v_string>();
-
+     // prepare namespace interactions
+     v_array<v_string> expanded_interactions = v_init<v_string>();
+     
   if ( ( ((!all.pairs.empty() || !all.triples.empty() || !all.interactions.empty()) && /*data was restored from old model file directly to v_array and will be overriden automatically*/
        (vm.count("quadratic") || vm.count("cubic") || vm.count("interactions")) ) )
          ||
@@ -492,76 +492,76 @@
       }
   }
 
-  if (vm.count("quadratic"))
-  {
-      const vector<string> vec_arg = vm["quadratic"].as< vector<string> >();
-      if (!all.quiet)
-      {
-          cerr << "creating quadratic features for pairs: ";
-
-          for (vector<string>::const_iterator i = vec_arg.begin(); i != vec_arg.end(); ++i)
+     if (vm.count("quadratic"))
+     {
+         const vector<string> vec_arg = vm["quadratic"].as< vector<string> >();
+         if (!all.quiet)
+         {
+             cerr << "creating quadratic features for pairs: ";
+
+             for (vector<string>::const_iterator i = vec_arg.begin(); i != vec_arg.end(); ++i)
           {
-              if (!all.quiet) cerr << *i << " ";
+                 if (!all.quiet) cerr << *i << " ";
               *all.file_options << " --quadratic " << *i;
-          }
+         }
       }
-      expanded_interactions = INTERACTIONS::expand_interactions(vec_arg, 2, "error, quadratic features must involve two sets.");
-
-      if (!all.quiet) cerr << endl;
-  }
-
-  if (vm.count("cubic"))
-  {
-      vector<string> vec_arg = vm["cubic"].as< vector<string> >();
-      if (!all.quiet)
-      {
-          cerr << "creating cubic features for triples: ";
-          for (vector<string>::const_iterator i = vec_arg.begin(); i != vec_arg.end(); ++i)
+         expanded_interactions = INTERACTIONS::expand_interactions(vec_arg, 2, "error, quadratic features must involve two sets.");
+     
+         if (!all.quiet) cerr << endl;
+     }
+     
+     if (vm.count("cubic"))
+     {
+         vector<string> vec_arg = vm["cubic"].as< vector<string> >();
+         if (!all.quiet)
+         {
+             cerr << "creating cubic features for triples: ";
+             for (vector<string>::const_iterator i = vec_arg.begin(); i != vec_arg.end(); ++i)
           {
-              if (!all.quiet) cerr << *i << " ";
+                 if (!all.quiet) cerr << *i << " ";
               *all.file_options << " --cubic " << *i;
-          }
+         }
       }
-
-      v_array<v_string> exp_cubic = INTERACTIONS::expand_interactions(vec_arg, 3, "error, cubic features must involve three sets.");
-      push_many(expanded_interactions, exp_cubic.begin, exp_cubic.size());
-      exp_cubic.delete_v();
-
-      if (!all.quiet) cerr << endl;
-  }
-
-  if (vm.count("interactions"))
-  {
-      vector<string> vec_arg = vm["interactions"].as< vector<string> >();
-      if (!all.quiet)
-      {
-          cerr << "creating features for following interactions: ";
-          for (vector<string>::const_iterator i = vec_arg.begin(); i != vec_arg.end(); ++i)
+     
+         v_array<v_string> exp_cubic = INTERACTIONS::expand_interactions(vec_arg, 3, "error, cubic features must involve three sets.");
+         push_many(expanded_interactions, exp_cubic.begin, exp_cubic.size());
+         exp_cubic.delete_v();
+     
+         if (!all.quiet) cerr << endl;
+     }
+     
+     if (vm.count("interactions"))
+     {
+         vector<string> vec_arg = vm["interactions"].as< vector<string> >();
+         if (!all.quiet)
+         {
+             cerr << "creating features for following interactions: ";
+             for (vector<string>::const_iterator i = vec_arg.begin(); i != vec_arg.end(); ++i)
           {
-              if (!all.quiet) cerr << *i << " ";
+                 if (!all.quiet) cerr << *i << " ";
               *all.file_options << " --interactions " << *i;
-          }
+         }
       }
-
-      v_array<v_string> exp_inter = INTERACTIONS::expand_interactions(vec_arg, 0, "");
-      push_many(expanded_interactions, exp_inter.begin, exp_inter.size());
-      exp_inter.delete_v();
-
-      if (!all.quiet) cerr << endl;
-  }
-
-  if (expanded_interactions.size() > 0)
-  {
-
-      size_t removed_cnt;
-      size_t sorted_cnt;
-      INTERACTIONS::sort_and_filter_duplicate_interactions(expanded_interactions, !vm.count("leave_duplicate_interactions"), removed_cnt, sorted_cnt);
-
-      if (removed_cnt > 0)
-          cerr << "WARNING: duplicate namespace interactions were found. Removed: " << removed_cnt << '.' << endl << "You can use --leave_duplicate_interactions to disable this behaviour." << endl;
-      if (sorted_cnt > 0)
-          cerr << "WARNING: some interactions contain duplicate characters and their characters order has been changed. Interactions affected: " << sorted_cnt << '.' << endl;
-
+     
+         v_array<v_string> exp_inter = INTERACTIONS::expand_interactions(vec_arg, 0, "");
+         push_many(expanded_interactions, exp_inter.begin, exp_inter.size());
+         exp_inter.delete_v();
+     
+         if (!all.quiet) cerr << endl;
+     }
+     
+     if (expanded_interactions.size() > 0)
+     {
+     
+         size_t removed_cnt;
+         size_t sorted_cnt;
+         INTERACTIONS::sort_and_filter_duplicate_interactions(expanded_interactions, !vm.count("leave_duplicate_interactions"), removed_cnt, sorted_cnt);
+     
+         if (removed_cnt > 0)
+             cerr << "WARNING: duplicate namespace interactions were found. Removed: " << removed_cnt << '.' << endl << "You can use --leave_duplicate_interactions to disable this behaviour." << endl;
+         if (sorted_cnt > 0)
+             cerr << "WARNING: some interactions contain duplicate characters and their characters order has been changed. Interactions affected: " << sorted_cnt << '.' << endl;
+     
 
       if (all.interactions.size() > 0)
       { // should be empty, but just in case...
@@ -569,18 +569,18 @@
           all.interactions.delete_v();
       }
 
-      all.interactions = expanded_interactions;
-
-      // copy interactions of size 2 and 3 to old vectors for backward compatibility
-      for (v_string* i = expanded_interactions.begin; i != expanded_interactions.end; ++i)
-      {
-          const size_t len = i->size();
-          if (len == 2)
-              all.pairs.push_back(v_string2string(*i));
-          else if (len == 3)
-              all.triples.push_back(v_string2string(*i));
-      }
-  }
+         all.interactions = expanded_interactions;
+     
+         // copy interactions of size 2 and 3 to old vectors for backward compatibility
+         for (v_string* i = expanded_interactions.begin; i != expanded_interactions.end; ++i)
+         {
+             const size_t len = i->size();
+             if (len == 2)
+                 all.pairs.push_back(v_string2string(*i));
+             else if (len == 3)
+                 all.triples.push_back(v_string2string(*i));
+         }
+     }
 
 
   for (size_t i = 0; i < 256; i++)
@@ -1006,7 +1006,7 @@
     if (skip_next) continue;
 
     all.args.push_back(string(argv[i]));
-  }
+}
 }
 
 vw& parse_args(int argc, char *argv[])
@@ -1028,7 +1028,7 @@
   new_options(all, "Update options")
     ("learning_rate,l", po::value<float>(&(all.eta)), "Set learning rate")
     ("power_t", po::value<float>(&(all.power_t)), "t power value")
-        ("decay_learning_rate", po::value<float>(&(all.eta_decay_rate)),
+		("decay_learning_rate", po::value<float>(&(all.eta_decay_rate)),
      "Set Decay factor for learning_rate between passes")
     ("initial_t", po::value<double>(&((all.sd->t))), "initial t value")
     ("feature_mask", po::value< string >(), "Use existing regressor to determine which parameters may be updated.  If no initial_regressor given, also used for initial weights.");
@@ -1043,9 +1043,9 @@
 
   new_options(all, "Parallelization options")
     ("span_server", po::value<string>(&(all.span_server)), "Location of server for setting up spanning tree")
-        ("unique_id", po::value<size_t>(&(all.unique_id)), "unique id used for cluster parallel jobs")
-        ("total", po::value<size_t>(&(all.total)), "total number of nodes used in cluster parallel job")
-        ("node", po::value<size_t>(&(all.node)), "node number in cluster parallel job");
+		("unique_id", po::value<size_t>(&(all.unique_id)), "unique id used for cluster parallel jobs")
+		("total", po::value<size_t>(&(all.total)), "total number of nodes used in cluster parallel job")
+		("node", po::value<size_t>(&(all.node)), "node number in cluster parallel job");
   add_options(all);
 
   msrand48(all.random_seed);
@@ -1054,7 +1054,7 @@
   all.sd->weighted_unlabeled_examples = all.sd->t;
   all.initial_t = (float)all.sd->t;
 
-    return all;
+	return all;
 }
 
 bool check_interaction_settings_collision(vw& all)
@@ -1076,8 +1076,8 @@
 
 void parse_modules(vw& all, io_buf& model)
 {
-    save_load_header(all, model, true, false);
-
+	save_load_header(all, model, true, false);
+  
   interactions_settings_doubled = check_interaction_settings_collision(all);
 
   int temp_argc = 0;
@@ -1088,16 +1088,16 @@
       const char* interaction_params[] = {"--quadratic", "--cubic", "--interactions"};
       add_to_args(all, temp_argc, temp_argv, 3, interaction_params);
   } else
-      add_to_args(all, temp_argc, temp_argv);
+  add_to_args(all, temp_argc, temp_argv);
   for (int i = 0; i < temp_argc; i++)
     free(temp_argv[i]);
   free(temp_argv);
-
+  
   po::parsed_options pos = po::command_line_parser(all.args).
     style(po::command_line_style::default_style ^ po::command_line_style::allow_guessing).
     options(all.opts).allow_unregistered().run();
 
-    po::variables_map& vm = all.vm;
+	po::variables_map& vm = all.vm;
   vm = po::variables_map();
 
   po::store(pos, vm);
@@ -1109,7 +1109,7 @@
   parse_example_tweaks(all); //example manipulation
 
   parse_output_model(all);
-
+  
   parse_output_preds(all);
 
   parse_reductions(all);
@@ -1121,7 +1121,7 @@
       cerr << "initial_t = " << all.sd->t << endl;
       cerr << "power_t = " << all.power_t << endl;
       if (all.numpasses > 1)
-    cerr << "decay_learning_rate = " << all.eta_decay_rate << endl;
+	cerr << "decay_learning_rate = " << all.eta_decay_rate << endl;
     }
 }
 
@@ -1166,10 +1166,10 @@
       //now pos is position where value starts
       //find position of next space
       size_t pos_after_value = cmd.find(" ",pos);
-      if(pos_after_value == string::npos)
+      if(pos_after_value == string::npos) 
         //we reach the end of the string, so replace the all characters after pos by new_value
         cmd.replace(pos,cmd.size()-pos,new_value);
-      else
+      else 
         //replace characters between pos and pos_after_value by new_value
         cmd.replace(pos,pos_after_value-pos,new_value);
       ss->str(cmd);
@@ -1189,8 +1189,8 @@
     char** argv = calloc_or_die<char*>(foo.size());
     for (size_t i = 0; i < foo.size(); i++)
       {
-    *(foo[i].end) = '\0';
-    argv[i] = calloc_or_die<char>(foo[i].end-foo[i].begin+1);
+	*(foo[i].end) = '\0';
+	argv[i] = calloc_or_die<char>(foo[i].end-foo[i].begin+1);
         sprintf(argv[i],"%s",foo[i].begin);
       }
 
@@ -1207,13 +1207,13 @@
     char** argv = get_argv_from_string(s,argc);
 
     vw& all = parse_args(argc, argv);
-    io_buf model;
-    parse_regressor_args(all, model);
-    parse_modules(all, model);
-    parse_sources(all, model);
+	io_buf model;
+	parse_regressor_args(all, model);
+	parse_modules(all, model);
+	parse_sources(all, model);
 
     initialize_parser_datastructures(all);
-
+    
     for(int i = 0; i < argc; i++)
       free(argv[i]);
     free(argv);
@@ -1241,7 +1241,7 @@
     }
 
     vw* new_model = VW::initialize(init_args.str().c_str());
-
+    
     // reference model states stored in the specified VW instance
     new_model->reg = vw_model->reg; // regressor
     new_model->sd = vw_model->sd; // shared data
@@ -1256,7 +1256,7 @@
     A->delete_v();
     delete A;
   }
-
+  
   void finish(vw& all, bool delete_all)
   {
     if (!all.quiet)
@@ -1272,25 +1272,24 @@
         cerr << endl << "weighted example sum = " << all.sd->weighted_examples;
         cerr << endl << "weighted label sum = " << all.sd->weighted_labels;
         if(all.holdout_set_off || (all.sd->holdout_best_loss == FLT_MAX))
-      cerr << endl << "average loss = " << all.sd->sum_loss / all.sd->weighted_examples;
-    else
-      cerr << endl << "average loss = " << all.sd->holdout_best_loss << " h";
+	  cerr << endl << "average loss = " << all.sd->sum_loss / all.sd->weighted_examples;
+	else
+	  cerr << endl << "average loss = " << all.sd->holdout_best_loss << " h";
 
         float best_constant; float best_constant_loss;
         if (get_best_constant(all, best_constant, best_constant_loss))
-      {
+	  {
             cerr << endl << "best constant = " << best_constant;
             if (best_constant_loss != FLT_MIN)
-          cerr << endl << "best constant's loss = " << best_constant_loss;
-      }
-
+	      cerr << endl << "best constant's loss = " << best_constant_loss;
+	  }
+	
         cerr << endl << "total feature number = " << all.sd->total_features;
         if (all.sd->queries > 0)
-      cerr << endl << "total queries = " << all.sd->queries << endl;
+	  cerr << endl << "total queries = " << all.sd->queries << endl;
         cerr << endl;
         }
-
-<<<<<<< HEAD
+    
 	// implement finally.
 	// finalize_regressor can throw if it can't write the file.
 	// we still want to free up all the memory.
@@ -1298,7 +1297,7 @@
 	bool finalize_regressor_exception_thrown = false;
 	try
 	{
-		finalize_regressor(all, all.final_regressor_name);
+    finalize_regressor(all, all.final_regressor_name);
 	}
 	catch (vw_exception& e)
 	{
@@ -1306,9 +1305,6 @@
 		finalize_regressor_exception_thrown = true;
 	}
 
-=======
-    finalize_regressor(all, all.final_regressor_name);
->>>>>>> 191e64dd
     all.l->finish();
     free_it(all.l);
     if (all.reg.weight_vector != nullptr && !all.seeded) // don't free weight vector if it is shared with another instance
@@ -1326,7 +1322,7 @@
     delete all.file_options;
     for (size_t i = 0; i < all.final_prediction_sink.size(); i++)
       if (all.final_prediction_sink[i] != 1)
-    io_buf::close_file_or_socket(all.final_prediction_sink[i]);
+	io_buf::close_file_or_socket(all.final_prediction_sink[i]);
     all.final_prediction_sink.delete_v();
     for (size_t i=0; i<all.read_dictionaries.size(); i++) {
       free(all.read_dictionaries[i].name);
