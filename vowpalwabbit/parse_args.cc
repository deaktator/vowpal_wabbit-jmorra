--- conflicted
+++ resolved
@@ -1287,44 +1287,6 @@
 		  float total_features = (float)all.sd->total_features;
 		  all.sd->total_features = (uint64_t)accumulate_scalar(all, total_features);
 	  }
-<<<<<<< HEAD
-	
-        cerr << endl << "total feature number = " << all.sd->total_features;
-        if (all.sd->queries > 0)
-	  cerr << endl << "total queries = " << all.sd->queries << endl;
-        if (all.sd->n_in_dis > 0)
-	  cerr << "number of examples in disagreement regions = " << all.sd->n_in_dis << endl;
-        cerr << endl;
-        }
-    
-	// implement finally.
-	// finalize_regressor can throw if it can't write the file.
-	// we still want to free up all the memory.
-	vw_exception finalize_regressor_exception(__FILE__, __LINE__, "empty");
-	bool finalize_regressor_exception_thrown = false;
-	try
-	{
-    finalize_regressor(all, all.final_regressor_name);
-	}
-	catch (vw_exception& e)
-	{
-		finalize_regressor_exception = e;
-		finalize_regressor_exception_thrown = true;
-	}
-
-    all.l->finish();
-    free_it(all.l);
-    if (all.reg.weight_vector != nullptr && !all.seeded) // don't free weight vector if it is shared with another instance
-      free(all.reg.weight_vector);
-    free_parser(all);
-    finalize_source(all.p);
-    all.p->parse_name.erase();
-    all.p->parse_name.delete_v();
-    free(all.p);
-    if (!all.seeded)
-    {
-      free(all.sd);
-=======
   }
 
 void finish(vw& all, bool delete_all)
@@ -1338,7 +1300,6 @@
     else {
       cerr << endl << "number of examples per pass = " << all.sd->example_number / all.current_pass;
       cerr << endl << "passes used = " << all.current_pass;
->>>>>>> a7509132
     }
     cerr << endl << "weighted example sum = " << all.sd->weighted_examples;
     cerr << endl << "weighted label sum = " << all.sd->weighted_labels;
