/*
Copyright (c) by respective owners including Yahoo!, Microsoft, and
individual contributors. All rights reserved.  Released under a BSD (revised)
license as described in the file LICENSE.
 */
#include <stdio.h>
#include <float.h>
#include <sstream>
#include <fstream>

#include "parse_regressor.h"
#include "parser.h"
#include "vw.h"
#include "interactions.h"

#include "sender.h"
#include "nn.h"
#include "gd.h"
#include "cbify.h"
#include "oaa.h"
#include "multilabel_oaa.h"
#include "rand48.h"
#include "bs.h"
#include "topk.h"
#include "ect.h"
#include "csoaa.h"
#include "cb_algs.h"
#include "cb_adf.h"
#include "scorer.h"
#include "search.h"
#include "bfgs.h"
#include "lda_core.h"
#include "noop.h"
#include "print.h"
#include "gd_mf.h"
#include "learner.h"
#include "mf.h"
#include "ftrl.h"
#include "svrg.h"
#include "rand48.h"
#include "binary.h"
#include "lrq.h"
#include "lrqfa.h"
#include "autolink.h"
#include "log_multi.h"
#include "stagewise_poly.h"
#include "active.h"
#include "kernel_svm.h"
#include "parse_example.h"
#include "best_constant.h"
#include "interact.h"

using namespace std;
//
// Does string end with a certain substring?
//
bool ends_with(string const &fullString, string const &ending)
{
    if (fullString.length() > ending.length()) {
        return (fullString.compare(fullString.length() - ending.length(), ending.length(), ending) == 0);
    } else {
        return false;
    }
}

bool substring_equal(substring&a, substring&b) {
  return (a.end - a.begin == b.end - b.begin) // same length
      && (strncmp(a.begin, b.begin, a.end - a.begin) == 0);
}  

void parse_dictionary_argument(vw&all, string str) {
  if (str.length() == 0) return;
  // expecting 'namespace:file', for instance 'w:foo.txt'
  // in the case of just 'foo.txt' it's applied to the default namespace

  char ns = ' ';
  const char*s  = str.c_str();
  if ((str.length() > 3) && (str[1] == ':')) {
    ns = str[0];
    s  += 2;
  }

  // see if we've already read this dictionary
  for (size_t id=0; id<all.read_dictionaries.size(); id++)
    if (strcmp(all.read_dictionaries[id].name, s) == 0) {
      all.namespace_dictionaries[(size_t)ns].push_back(all.read_dictionaries[id].dict);
      return;
    }

  feature_dict* map = new feature_dict(1023, nullptr, substring_equal);
  
  // TODO: handle gzipped dictionaries
  example *ec = alloc_examples(all.p->lp.label_size, 1);
  ifstream infile(s);
  size_t def = (size_t)' ';
  for (string line; getline(infile, line);) {
    char* c = (char*)line.c_str(); // we're throwing away const, which is dangerous...
    while (*c == ' ' || *c == '\t') ++c; // skip initial whitespace
    char* d = c;
    while (*d != ' ' && *d != '\t' && *d != '\n' && *d != '\0') ++d; // gobble up initial word
    if (d == c) continue; // no word
    if (*d != ' ' && *d != '\t') continue; // reached end of line
    char* word = calloc_or_die<char>(d-c);
    memcpy(word, c, d-c);
    substring ss = { word, word + (d - c) };
    uint32_t hash = uniform_hash( ss.begin, ss.end-ss.begin, quadratic_constant);
    if (map->get(ss, hash) != nullptr) { // don't overwrite old values!
      free(word);
      continue;
    }
    
    d--;
    *d = '|';  // set up for parser::read_line
    read_line(all, ec, d);
    // now we just need to grab stuff from the default namespace of ec!
    if (ec->atomics[def].size() == 0) {
      free(word);
      continue;
    }
    v_array<feature>* arr = new v_array<feature>;
    *arr = v_init<feature>();
    push_many(*arr, ec->atomics[def].begin, ec->atomics[def].size());
    map->put(ss, hash, arr);

    // clear up ec
    ec->tag.erase(); ec->indices.erase();
    for (size_t i=0; i<256; i++) { ec->atomics[i].erase(); ec->audit_features[i].erase(); }
  }
  dealloc_example(all.p->lp.delete_label, *ec);
  free(ec);
  
  cerr << "dictionary " << s << " contains " << map->size() << " item" << (map->size() == 1 ? "\n" : "s\n");
  all.namespace_dictionaries[(size_t)ns].push_back(map);
  dictionary_info info = { calloc_or_die<char>(strlen(s)+1), map };
  strcpy(info.name, s);
  all.read_dictionaries.push_back(info);
}

void parse_affix_argument(vw&all, string str) {
  if (str.length() == 0) return;
  char* cstr = calloc_or_die<char>(str.length()+1);
  strcpy(cstr, str.c_str());

  char*p = strtok(cstr, ",");
  while (p != 0) {
    char*q = p;
    uint16_t prefix = 1;
    if (q[0] == '+') { q++; }
    else if (q[0] == '-') { prefix = 0; q++; }
    if ((q[0] < '1') || (q[0] > '7')) {
      cerr << "malformed affix argument (length must be 1..7): " << p << endl;
      throw exception();
    }
    uint16_t len = (uint16_t)(q[0] - '0');
    uint16_t ns = (uint16_t)' ';  // default namespace
    if (q[1] != 0) {
      if (valid_ns(q[1]))
        ns = (uint16_t)q[1];
      else {
        cerr << "malformed affix argument (invalid namespace): " << p << endl;
        throw exception();
      }
      if (q[2] != 0) {
        cerr << "malformed affix argument (too long): " << p << endl;
        throw exception();
      }
    }

    uint16_t afx = (len << 1) | (prefix & 0x1);
    all.affix_features[ns] <<= 4;
    all.affix_features[ns] |=  afx;

    p = strtok(nullptr, ",");
  }

  free(cstr);
}

void parse_diagnostics(vw& all, int argc)
{
  new_options(all, "Diagnostic options")
    ("version","Version information")
    ("audit,a", "print weights of features")
    ("progress,P", po::value< string >(), "Progress update frequency. int: additive, float: multiplicative")
    ("quiet", "Don't output disgnostics and progress updates")
    ("help,h","Look here: http://hunch.net/~vw/ and click on Tutorial.");
  add_options(all);

  po::variables_map& vm = all.vm;

  if (vm.count("version")) {
    /* upon direct query for version -- spit it out to stdout */
    cout << version.to_string() << "\n";
    exit(0);
  }

  if (vm.count("quiet")) {
    all.quiet = true;
    // --quiet wins over --progress
  } else {
    if (argc == 1)
      cerr << "For more information use: vw --help" << endl;

    all.quiet = false;

    if (vm.count("progress")) {
      string progress_str = vm["progress"].as<string>();
      all.progress_arg = (float)::atof(progress_str.c_str());

      // --progress interval is dual: either integer or floating-point
      if (progress_str.find_first_of(".") == string::npos) {
        // No "." in arg: assume integer -> additive
        all.progress_add = true;
        if (all.progress_arg < 1) {
          cerr    << "warning: additive --progress <int>"
                  << " can't be < 1: forcing to 1\n";
          all.progress_arg = 1;

        }
        all.sd->dump_interval = all.progress_arg;

      } else {
        // A "." in arg: assume floating-point -> multiplicative
        all.progress_add = false;

        if (all.progress_arg <= 1.0) {
          cerr    << "warning: multiplicative --progress <float>: "
                  << vm["progress"].as<string>()
                  << " is <= 1.0: adding 1.0\n";
          all.progress_arg += 1.0;

        } else if (all.progress_arg > 9.0) {
          cerr    << "warning: multiplicative --progress <float>"
                  << " is > 9.0: you probably meant to use an integer\n";
        }
        all.sd->dump_interval = 1.0;
      }
    }
  }  

  if (vm.count("audit")){
    all.audit = true;
  }
}

void parse_source(vw& all)
{
  new_options(all, "Input options")
    ("data,d", po::value< string >(), "Example Set")
    ("daemon", "persistent daemon mode on port 26542")
    ("port", po::value<size_t>(),"port to listen on; use 0 to pick unused port")
    ("num_children", po::value<size_t>(&(all.num_children)), "number of children for persistent daemon mode")
    ("pid_file", po::value< string >(), "Write pid file in persistent daemon mode")
    ("port_file", po::value< string >(), "Write port used in persistent daemon mode")
    ("cache,c", "Use a cache.  The default is <data>.cache")
    ("cache_file", po::value< vector<string> >(), "The location(s) of cache_file.")
    ("kill_cache,k", "do not reuse existing cache: create a new one always")
    ("compressed", "use gzip format whenever possible. If a cache file is being created, this option creates a compressed cache file. A mixture of raw-text & compressed inputs are supported with autodetection.")
    ("no_stdin", "do not default to reading from stdin");
  add_options(all);

  // Be friendly: if -d was left out, treat positional param as data file
  po::positional_options_description p;  
  p.add("data", -1);
  po::parsed_options pos = po::command_line_parser(all.args).
    style(po::command_line_style::default_style ^ po::command_line_style::allow_guessing).
    options(all.opts).positional(p).run();
  all.vm = po::variables_map();
  po::store(pos, all.vm);
  po::variables_map& vm = all.vm;
 
  //begin input source
  if (vm.count("no_stdin"))
    all.stdin_off = true;
  
  if ( (vm.count("total") || vm.count("node") || vm.count("unique_id")) && !(vm.count("total") && vm.count("node") && vm.count("unique_id")) )
    {
      cout << "you must specificy unique_id, total, and node if you specify any" << endl;
      throw exception();
    }
  
  if (vm.count("daemon") || vm.count("pid_file") || (vm.count("port") && !all.active) ) {
    all.daemon = true;
    
    // allow each child to process up to 1e5 connections
    all.numpasses = (size_t) 1e5;
  }

  if (vm.count("compressed"))
      set_compressed(all.p);

  if (vm.count("data")) {
    all.data_filename = vm["data"].as<string>();
    if (ends_with(all.data_filename, ".gz"))
      set_compressed(all.p);
  } else
    all.data_filename = "";

  if ((vm.count("cache") || vm.count("cache_file")) && vm.count("invert_hash"))
    {
      cout << "invert_hash is incompatible with a cache file.  Use it in single pass mode only." << endl;
      throw exception();
    }

  if(!all.holdout_set_off && (vm.count("output_feature_regularizer_binary") || vm.count("output_feature_regularizer_text")))
    {
      all.holdout_set_off = true;
      cerr<<"Making holdout_set_off=true since output regularizer specified\n";
    }
}

void parse_feature_tweaks(vw& all)
{
  new_options(all, "Feature options")
    ("hash", po::value< string > (), "how to hash the features. Available options: strings, all")
    ("ignore", po::value< vector<unsigned char> >(), "ignore namespaces beginning with character <arg>")
    ("keep", po::value< vector<unsigned char> >(), "keep namespaces beginning with character <arg>")
    ("redefine", po::value< vector<string> >(), "redefine namespaces beginning with characters of string S as namespace N. <arg> shall be in form 'N:=S' where := is operator. Empty N or S are treated as default namespace. Use ':' as a wildcard in S.")
    ("bit_precision,b", po::value<size_t>(), "number of bits in the feature table")
    ("noconstant", "Don't add a constant feature")
    ("constant,C", po::value<float>(&(all.initial_constant)), "Set initial value of constant")
    ("ngram", po::value< vector<string> >(), "Generate N grams. To generate N grams for a single namespace 'foo', arg should be fN.")
    ("skips", po::value< vector<string> >(), "Generate skips in N grams. This in conjunction with the ngram tag can be used to generate generalized n-skip-k-gram. To generate n-skips for a single namespace 'foo', arg should be fN.")
    ("feature_limit", po::value< vector<string> >(), "limit to N features. To apply to a single namespace 'foo', arg should be fN")
    ("affix", po::value<string>(), "generate prefixes/suffixes of features; argument '+2a,-3b,+1' means generate 2-char prefixes for namespace a, 3-char suffixes for b and 1 char prefixes for default namespace")
    ("spelling", po::value< vector<string> >(), "compute spelling features for a give namespace (use '_' for default namespace)")
    ("dictionary", po::value< vector<string> >(), "read a dictionary for additional features (arg either 'x:file' or just 'file')")
    ("interactions", po::value< vector<string> > (), "Create feature interactions of any level between namespaces.")
    ("permutations", "Use permutations instead of combinations for feature interactions of same namespace.")
    ("leave_duplicate_interactions", "Don't remove interactions with duplicate combinations of namespaces. For ex. this is a duplicate: '-q ab -q ba' and a lot more in '-q ::'.")
    ("quadratic,q", po::value< vector<string> > (), "Create and use quadratic features")
    ("q:", po::value< string >(), ": corresponds to a wildcard for all printable characters")
    ("cubic", po::value< vector<string> > (),
     "Create and use cubic features");
  add_options(all);

  po::variables_map& vm = all.vm;

  //feature manipulation
  string hash_function("strings");
  if(vm.count("hash")) 
    hash_function = vm["hash"].as<string>();
  all.p->hasher = getHasher(hash_function);
      
  if (vm.count("spelling")) {
    vector<string> spelling_ns = vm["spelling"].as< vector<string> >();
    for (size_t id=0; id<spelling_ns.size(); id++)
      if (spelling_ns[id][0] == '_') all.spelling_features[(unsigned char)' '] = true;
      else all.spelling_features[(size_t)spelling_ns[id][0]] = true;
  }

  if (vm.count("affix")) {
    parse_affix_argument(all, vm["affix"].as<string>());
    *all.file_options << " --affix " << vm["affix"].as<string>();
  }

  if(vm.count("ngram")){
    if(vm.count("sort_features"))
      {
	cerr << "ngram is incompatible with sort_features.  " << endl;
	throw exception();
      }

    all.ngram_strings = vm["ngram"].as< vector<string> >();
    compile_gram(all.ngram_strings, all.ngram, (char*)"grams", all.quiet);
  }

  if(vm.count("skips"))
    {
      if(!vm.count("ngram"))
	{
	  cout << "You can not skip unless ngram is > 1" << endl;
	  throw exception();
	}

      all.skip_strings = vm["skips"].as<vector<string> >();
      compile_gram(all.skip_strings, all.skips, (char*)"skips", all.quiet);
    }

  if(vm.count("feature_limit"))
    {
      all.limit_strings = vm["feature_limit"].as< vector<string> >();
      compile_limits(all.limit_strings, all.limit, all.quiet);
    }

  if (vm.count("bit_precision"))
    {
      uint32_t new_bits = (uint32_t)vm["bit_precision"].as< size_t>();
      if (all.default_bits == false && new_bits != all.num_bits)
	{
	  cout << "Number of bits is set to " << new_bits << " and " << all.num_bits << " by argument and model.  That does not work." << endl;
	  throw exception();
	}
      all.default_bits = false;
      all.num_bits = new_bits;
      if (all.num_bits > min(31, sizeof(size_t)*8 - 3))
	{
	  cout << "Only " << min(31, sizeof(size_t)*8 - 3) << " or fewer bits allowed.  If this is a serious limit, speak up." << endl;
	  throw exception();
	}
    }

  all.permutations = vm.count("permutations");

  // prepare namespace interactions
  v_array<v_string> expanded_interactions = v_init<v_string>();

  if (vm.count("quadratic"))
<<<<<<< HEAD
    {
      all.pairs = vm["quadratic"].as< vector<string> >();
      vector<string> newpairs;
      //string tmp;
      char printable_start = '!';
      char printable_end = '~';
      int valid_ns_size = printable_end - printable_start - 1; //will skip two characters

      if(!all.quiet)
        cerr<<"creating quadratic features for pairs: ";

      for (vector<string>::iterator i = all.pairs.begin(); i != all.pairs.end();i++){
        if(!all.quiet){
          cerr << *i << " ";
          if (i->length() > 2)
            cerr << endl << "warning, ignoring characters after the 2nd.\n";
          if (i->length() < 2) {
            cerr << endl << "error, quadratic features must involve two sets.\n";
            throw exception();
          }
        }
        //-q x:
        if((*i)[0]!=':'&&(*i)[1]==':'){
          newpairs.reserve(newpairs.size() + valid_ns_size);
          for (char j=printable_start; j<=printable_end; j++){
            if(valid_ns(j))
              newpairs.push_back(string(1,(*i)[0])+j);
          }
        }
        //-q :x
        else if((*i)[0]==':'&&(*i)[1]!=':'){
          newpairs.reserve(newpairs.size() + valid_ns_size);
          for (char j=printable_start; j<=printable_end; j++){
            if(valid_ns(j)){
	      stringstream ss;
	      ss << j << (*i)[1];
	      newpairs.push_back(ss.str());
	    }
          }
        }
        //-q ::
        else if((*i)[0]==':'&&(*i)[1]==':'){
          newpairs.reserve(newpairs.size() + valid_ns_size*valid_ns_size);
	  stringstream ss;
	  ss << ' ' << ' ';
	  newpairs.push_back(ss.str());
          for (char j=printable_start; j<=printable_end; j++){
            if(valid_ns(j)){
              for (char k=printable_start; k<=printable_end; k++){
                if(valid_ns(k)){
		  stringstream ss;
                  ss << j << k;
                  newpairs.push_back(ss.str());
		}
              }
            }
          }
        }
        else{
          newpairs.push_back(string(*i));
        }
=======
  {
      const vector<string> vec_arg = vm["quadratic"].as< vector<string> >();
      if (!all.quiet)
      {
          cerr << "creating quadratic features for pairs: ";
          for (vector<string>::const_iterator i = vec_arg.begin(); i != vec_arg.end(); ++i)
              if (!all.quiet) cerr << *i << " ";
>>>>>>> f150fe01
      }
      expanded_interactions = INTERACTIONS::expand_interactions(vec_arg, 2, "error, quadratic features must involve two sets.");

      if (!all.quiet) cerr << endl;
  }

  if (vm.count("cubic"))
  {
      vector<string> vec_arg = vm["cubic"].as< vector<string> >();
      if (!all.quiet)
      {
          cerr << "creating cubic features for triples: ";
          for (vector<string>::const_iterator i = vec_arg.begin(); i != vec_arg.end(); ++i)
              if (!all.quiet) cerr << *i << " ";
      }

      v_array<v_string> exp_cubic = INTERACTIONS::expand_interactions(vec_arg, 3, "error, cubic features must involve three sets.");
      push_many(expanded_interactions, exp_cubic.begin, exp_cubic.size());
      exp_cubic.delete_v();

      if (!all.quiet) cerr << endl;
  }

  if (vm.count("interactions"))
  {
      vector<string> vec_arg = vm["interactions"].as< vector<string> >();
      if (!all.quiet)
      {
          cerr << "creating features for following interactions: ";
          for (vector<string>::const_iterator i = vec_arg.begin(); i != vec_arg.end(); ++i)
              if (!all.quiet) cerr << *i << " ";
      }

      v_array<v_string> exp_inter = INTERACTIONS::expand_interactions(vec_arg, 0, "");
      push_many(expanded_interactions, exp_inter.begin, exp_inter.size());
      exp_inter.delete_v();

      if (!all.quiet) cerr << endl;
  }

  if (expanded_interactions.size() > 0)
  {

      size_t removed_cnt;
      size_t sorted_cnt;
      INTERACTIONS::sort_and_filter_duplicate_interactions(expanded_interactions, !vm.count("leave_duplicate_interactions"), removed_cnt, sorted_cnt);

      if (removed_cnt > 0)
          cerr << "WARNING: duplicate namespace interactions were found. Removed: " << removed_cnt << '.' << endl << "You can use --leave_duplicate_interactions to disable this behaviour." << endl;
      if (sorted_cnt > 0)
          cerr << "WARNING: some interactions contain duplicate characters and their characters order has been changed. Interactions affected: " << sorted_cnt << '.' << endl;

      all.interactions = expanded_interactions;

      // copy interactions of size 2 and 3 to old vectors for backward compatibility
      for (v_string* i = expanded_interactions.begin; i != expanded_interactions.end; ++i)
      {
          const size_t len = i->size();
          if (len == 2)
              all.pairs.push_back(v_string2string(*i));
          else if (len == 3)
              all.triples.push_back(v_string2string(*i));
      }
  }


  for (size_t i = 0; i < 256; i++)
    all.ignore[i] = false;
  all.ignore_some = false;
  
  if (vm.count("ignore"))
    {
      all.ignore_some = true;

      vector<unsigned char> ignore = vm["ignore"].as< vector<unsigned char> >();
      for (vector<unsigned char>::iterator i = ignore.begin(); i != ignore.end();i++)
	{
	  all.ignore[*i] = true;
	}
      if (!all.quiet)
	{
	  cerr << "ignoring namespaces beginning with: ";
	  for (vector<unsigned char>::iterator i = ignore.begin(); i != ignore.end();i++)
	    cerr << *i << " ";

	  cerr << endl;
	}
    }

  if (vm.count("keep"))
    {
      for (size_t i = 0; i < 256; i++)
        all.ignore[i] = true;

      all.ignore_some = true;

      vector<unsigned char> keep = vm["keep"].as< vector<unsigned char> >();
      for (vector<unsigned char>::iterator i = keep.begin(); i != keep.end();i++)
	{
	  all.ignore[*i] = false;
	}
      if (!all.quiet)
	{
	  cerr << "using namespaces beginning with: ";
	  for (vector<unsigned char>::iterator i = keep.begin(); i != keep.end();i++)
	    cerr << *i << " ";

	  cerr << endl;
	}
    }

  // --redefine param code
  all.redefine_some = false; // false by default

  if (vm.count("redefine"))
  {
      // initail values: i-th namespace is redefined to i itself
      for (size_t i = 0; i < 256; i++)
          all.redefine[i] = (unsigned char)i;

      // note: --redefine declaration order is matter
      // so --redefine :=L --redefine ab:=M  --ignore L  will ignore all except a and b under new M namspace

      vector< string > arg_list = vm["redefine"].as< vector< string > >();
      for (vector<string>::iterator arg_iter = arg_list.begin(); arg_iter != arg_list.end(); arg_iter++)
      {
          string arg = *arg_iter;
          size_t arg_len = arg.length();

          size_t operator_pos = 0; //keeps operator pos + 1 to stay unsigned type
          bool operator_found = false;
          unsigned char new_namespace = ' ';

          // let's find operator ':=' position in N:=S
          for (size_t i = 0; i < arg_len; i++)
          {
              if (operator_found)
              {
                  if (i > 2) { new_namespace = arg[0];} //N is not empty
                  break;
              } else
                  if (arg[i] == ':')
                      operator_pos = i+1;
                  else
                      if ( (arg[i] == '=') && (operator_pos == i) )
                          operator_found = true;
          }

          if (!operator_found)
          {
              cerr << "argument of --redefine is malformed. Valid format is N:=S, :=S or N:=" << endl;
              throw exception();
          }

          if (++operator_pos > 3) // seek operator end
              cerr << "WARNING: multiple namespaces are used in target part of --redefine argument. Only first one ('" << new_namespace << "') will be used as target namespace." << endl;

          all.redefine_some = true;         

          // case ':=S' doesn't require any additional code as new_namespace = ' ' by default

          if (operator_pos == arg_len) // S is empty, default namespace shall be used
              all.redefine[' '] = new_namespace;
          else
              for (size_t i = operator_pos; i < arg_len; i++)
              { // all namespaces from S are redefined to N
                  unsigned char c = arg[i];
                  if (c != ':')
                      all.redefine[c] = new_namespace;
                  else
                  { // wildcard found: redefine all except default and break
                      for (size_t i = 0; i < 256; i++)
                      {
                          if (i != ' ')
                              all.redefine[i] = new_namespace;
                      }
                      break; //break processing S
                  }
              }

      }
  }

  if (vm.count("dictionary")) {
    vector<string> dictionary_ns = vm["dictionary"].as< vector<string> >();
    for (size_t id=0; id<dictionary_ns.size(); id++)
      parse_dictionary_argument(all, dictionary_ns[id]);
  }
  
  if (vm.count("noconstant"))
    all.add_constant = false;
}

void parse_example_tweaks(vw& all)
{
  new_options(all, "Example options")
    ("testonly,t", "Ignore label information and just test")
    ("holdout_off", "no holdout data in multiple passes")
    ("holdout_period", po::value<uint32_t>(&(all.holdout_period)), "holdout period for test only, default 10")
    ("holdout_after", po::value<uint32_t>(&(all.holdout_after)), "holdout after n training examples, default off (disables holdout_period)")
    ("early_terminate", po::value<size_t>(), "Specify the number of passes tolerated when holdout loss doesn't decrease before early termination, default is 3")
    ("passes", po::value<size_t>(&(all.numpasses)),"Number of Training Passes")
    ("initial_pass_length", po::value<size_t>(&(all.pass_length)), "initial number of examples per pass")
    ("examples", po::value<size_t>(&(all.max_examples)), "number of examples to parse")
    ("min_prediction", po::value<float>(&(all.sd->min_label)), "Smallest prediction to output")
    ("max_prediction", po::value<float>(&(all.sd->max_label)), "Largest prediction to output")
    ("sort_features", "turn this on to disregard order in which features have been defined. This will lead to smaller cache sizes")
    ("loss_function", po::value<string>()->default_value("squared"), "Specify the loss function to be used, uses squared by default. Currently available ones are squared, classic, hinge, logistic and quantile.")
    ("quantile_tau", po::value<float>()->default_value(0.5), "Parameter \\tau associated with Quantile loss. Defaults to 0.5")
    ("l1", po::value<float>(&(all.l1_lambda)), "l_1 lambda")
    ("l2", po::value<float>(&(all.l2_lambda)), "l_2 lambda");
  add_options(all);

  po::variables_map& vm = all.vm;
  if (vm.count("testonly") || all.eta == 0.)
    {
      if (!all.quiet)
	cerr << "only testing" << endl;
      all.training = false;
      if (all.lda > 0)
        all.eta = 0;
    }
  else
    all.training = true;

  if(all.numpasses > 1)
      all.holdout_set_off = false;

  if(vm.count("holdout_off"))
      all.holdout_set_off = true;

  if(vm.count("sort_features"))
    all.p->sort_features = true;
  
  if (vm.count("min_prediction"))
    all.sd->min_label = vm["min_prediction"].as<float>();
  if (vm.count("max_prediction"))
    all.sd->max_label = vm["max_prediction"].as<float>();
  if (vm.count("min_prediction") || vm.count("max_prediction") || vm.count("testonly"))
    all.set_minmax = noop_mm;

  string loss_function = vm["loss_function"].as<string>();
  float loss_parameter = 0.0;
  if(vm.count("quantile_tau"))
    loss_parameter = vm["quantile_tau"].as<float>();

  all.loss = getLossFunction(all, loss_function, (float)loss_parameter);

  if (all.l1_lambda < 0.) {
    cerr << "l1_lambda should be nonnegative: resetting from " << all.l1_lambda << " to 0" << endl;
    all.l1_lambda = 0.;
  }
  if (all.l2_lambda < 0.) {
    cerr << "l2_lambda should be nonnegative: resetting from " << all.l2_lambda << " to 0" << endl;
    all.l2_lambda = 0.;
  }
  all.reg_mode += (all.l1_lambda > 0.) ? 1 : 0;
  all.reg_mode += (all.l2_lambda > 0.) ? 2 : 0;
  if (!all.quiet)
    {
      if (all.reg_mode %2 && !vm.count("bfgs"))
	cerr << "using l1 regularization = " << all.l1_lambda << endl;
      if (all.reg_mode > 1)
	cerr << "using l2 regularization = " << all.l2_lambda << endl;
    }
}

void parse_output_preds(vw& all)
{
  new_options(all, "Output options")
    ("predictions,p", po::value< string >(), "File to output predictions to")
    ("raw_predictions,r", po::value< string >(), "File to output unnormalized predictions to");
  add_options(all);

  po::variables_map& vm = all.vm;
  if (vm.count("predictions")) {
    if (!all.quiet)
      cerr << "predictions = " <<  vm["predictions"].as< string >() << endl;
    if (strcmp(vm["predictions"].as< string >().c_str(), "stdout") == 0)
      {
	all.final_prediction_sink.push_back((size_t) 1);//stdout
      }
    else
      {
	const char* fstr = (vm["predictions"].as< string >().c_str());
	int f;
#ifdef _WIN32
	_sopen_s(&f, fstr, _O_CREAT|_O_WRONLY|_O_BINARY|_O_TRUNC, _SH_DENYWR, _S_IREAD|_S_IWRITE);
#else
	f = open(fstr, O_CREAT|O_WRONLY|O_LARGEFILE|O_TRUNC,0666);
#endif
	if (f < 0)
	  cerr << "Error opening the predictions file: " << fstr << endl;
	all.final_prediction_sink.push_back((size_t) f);
      }
  }

  if (vm.count("raw_predictions")) {
    if (!all.quiet) {
      cerr << "raw predictions = " <<  vm["raw_predictions"].as< string >() << endl;
      if (vm.count("binary"))
        cerr << "Warning: --raw has no defined value when --binary specified, expect no output" << endl;
    }
    if (strcmp(vm["raw_predictions"].as< string >().c_str(), "stdout") == 0)
      all.raw_prediction = 1;//stdout
    else
	{
	  const char* t = vm["raw_predictions"].as< string >().c_str();
	  int f;
#ifdef _WIN32
	  _sopen_s(&f, t, _O_CREAT|_O_WRONLY|_O_BINARY|_O_TRUNC, _SH_DENYWR, _S_IREAD|_S_IWRITE);
#else
	  f = open(t, O_CREAT|O_WRONLY|O_LARGEFILE|O_TRUNC,0666);
#endif
	  all.raw_prediction = f;
	}
  }
}

void parse_output_model(vw& all)
{
  new_options(all, "Output model")
    ("final_regressor,f", po::value< string >(), "Final regressor")
    ("readable_model", po::value< string >(), "Output human-readable final regressor with numeric features")
    ("invert_hash", po::value< string >(), "Output human-readable final regressor with feature names.  Computationally expensive.")
    ("save_resume", "save extra state so learning can be resumed later with new data")
    ("save_per_pass", "Save the model after every pass over data")
    ("output_feature_regularizer_binary", po::value< string >(&(all.per_feature_regularizer_output)), "Per feature regularization output file")
    ("output_feature_regularizer_text", po::value< string >(&(all.per_feature_regularizer_text)), "Per feature regularization output file, in text");  
  add_options(all);

  po::variables_map& vm = all.vm;
  if (vm.count("final_regressor")) {
    all.final_regressor_name = vm["final_regressor"].as<string>();
    if (!all.quiet)
      cerr << "final_regressor = " << vm["final_regressor"].as<string>() << endl;
  }
  else
    all.final_regressor_name = "";

  if (vm.count("readable_model"))
    all.text_regressor_name = vm["readable_model"].as<string>();

  if (vm.count("invert_hash")){
    all.inv_hash_regressor_name = vm["invert_hash"].as<string>();
    all.hash_inv = true;
  }

  if (vm.count("save_per_pass"))
    all.save_per_pass = true;

  if (vm.count("save_resume"))
    all.save_resume = true;
}

void load_input_model(vw& all, io_buf& io_temp)
{
  // Need to see if we have to load feature mask first or second.
  // -i and -mask are from same file, load -i file first so mask can use it
  if (all.vm.count("feature_mask") && all.vm.count("initial_regressor")
      && all.vm["feature_mask"].as<string>() == all.vm["initial_regressor"].as< vector<string> >()[0]) {
    // load rest of regressor
    all.l->save_load(io_temp, true, false);
    io_temp.close_file();

    // set the mask, which will reuse -i file we just loaded
    parse_mask_regressor_args(all);
  }
  else {
    // load mask first
    parse_mask_regressor_args(all);

    // load rest of regressor
    all.l->save_load(io_temp, true, false);
    io_temp.close_file();
  }
}

LEARNER::base_learner* setup_base(vw& all)
{
  LEARNER::base_learner* ret = all.reduction_stack.pop()(all);
  if (ret == nullptr)
    return setup_base(all);
  else 
    return ret;
}

void parse_reductions(vw& all)
{
  new_options(all, "Reduction options, use [option] --help for more info");
  add_options(all);
  //Base algorithms
  all.reduction_stack.push_back(GD::setup);
  all.reduction_stack.push_back(kernel_svm_setup);
  all.reduction_stack.push_back(ftrl_setup);
  all.reduction_stack.push_back(svrg_setup);
  all.reduction_stack.push_back(sender_setup);
  all.reduction_stack.push_back(gd_mf_setup);
  all.reduction_stack.push_back(print_setup);
  all.reduction_stack.push_back(noop_setup);
  all.reduction_stack.push_back(lda_setup);
  all.reduction_stack.push_back(bfgs_setup);

  //Score Users
  all.reduction_stack.push_back(active_setup);
  all.reduction_stack.push_back(nn_setup);
  all.reduction_stack.push_back(mf_setup);
  all.reduction_stack.push_back(autolink_setup);
  all.reduction_stack.push_back(lrq_setup);
  all.reduction_stack.push_back(lrqfa_setup);
  all.reduction_stack.push_back(stagewise_poly_setup);
  all.reduction_stack.push_back(scorer_setup);

  //Reductions
  all.reduction_stack.push_back(binary_setup);
  all.reduction_stack.push_back(topk_setup);
  all.reduction_stack.push_back(oaa_setup);
  all.reduction_stack.push_back(ect_setup);
  all.reduction_stack.push_back(log_multi_setup);
  all.reduction_stack.push_back(multilabel_oaa_setup);
  all.reduction_stack.push_back(csoaa_setup);
  all.reduction_stack.push_back(interact_setup);
  all.reduction_stack.push_back(csldf_setup);
  all.reduction_stack.push_back(cb_algs_setup);
  all.reduction_stack.push_back(cb_adf_setup);
  all.reduction_stack.push_back(cbify_setup);
  all.reduction_stack.push_back(Search::setup);
  all.reduction_stack.push_back(bs_setup);

  all.l = setup_base(all);
}

void add_to_args(vw& all, int argc, char* argv[])
{
  for (int i = 1; i < argc; i++)
    all.args.push_back(string(argv[i]));
}

vw& parse_args(int argc, char *argv[])
{
  vw& all = *(new vw());

  all.vw_is_main = false;
  add_to_args(all, argc, argv);

  size_t random_seed = 0;
  all.program_name = argv[0];

  time(&all.init_time);

  new_options(all, "VW options")
    ("random_seed", po::value<size_t>(&random_seed), "seed random number generator")
    ("ring_size", po::value<size_t>(&(all.p->ring_size)), "size of example ring");
  add_options(all);

  new_options(all, "Update options")
    ("learning_rate,l", po::value<float>(&(all.eta)), "Set learning rate")
    ("power_t", po::value<float>(&(all.power_t)), "t power value")
    ("decay_learning_rate",    po::value<float>(&(all.eta_decay_rate)),
     "Set Decay factor for learning_rate between passes")
    ("initial_t", po::value<double>(&((all.sd->t))), "initial t value")
    ("feature_mask", po::value< string >(), "Use existing regressor to determine which parameters may be updated.  If no initial_regressor given, also used for initial weights.");
  add_options(all);

  new_options(all, "Weight options")
    ("initial_regressor,i", po::value< vector<string> >(), "Initial regressor(s)")
    ("initial_weight", po::value<float>(&(all.initial_weight)), "Set all weights to an initial value of arg.")
    ("random_weights", po::value<bool>(&(all.random_weights)), "make initial weights random")
    ("input_feature_regularizer", po::value< string >(&(all.per_feature_regularizer_input)), "Per feature regularization input file");
  add_options(all);

  new_options(all, "Parallelization options")
    ("span_server", po::value<string>(&(all.span_server)), "Location of server for setting up spanning tree")
    ("unique_id", po::value<size_t>(&(all.unique_id)),"unique id used for cluster parallel jobs")
    ("total", po::value<size_t>(&(all.total)),"total number of nodes used in cluster parallel job")
    ("node", po::value<size_t>(&(all.node)),"node number in cluster parallel job");
  add_options(all);

  po::variables_map& vm = all.vm;
  msrand48(random_seed);
  parse_diagnostics(all, argc);

  all.sd->weighted_unlabeled_examples = all.sd->t;
  all.initial_t = (float)all.sd->t;

  //Input regressor header
  io_buf io_temp;
  parse_regressor_args(all, vm, io_temp);
  
  int temp_argc = 0;
  char** temp_argv = VW::get_argv_from_string(all.file_options->str(), temp_argc);
  add_to_args(all, temp_argc, temp_argv);
  for (int i = 0; i < temp_argc; i++)
    free(temp_argv[i]);
  free(temp_argv);
  
  po::parsed_options pos = po::command_line_parser(all.args).
    style(po::command_line_style::default_style ^ po::command_line_style::allow_guessing).
    options(all.opts).allow_unregistered().run();

  vm = po::variables_map();

  po::store(pos, vm);
  po::notify(vm);
  all.file_options->str("");

  parse_feature_tweaks(all); //feature tweaks

  parse_example_tweaks(all); //example manipulation

  parse_output_model(all);
  
  parse_output_preds(all);

  parse_reductions(all);

  if (!all.quiet)
    {
      cerr << "Num weight bits = " << all.num_bits << endl;
      cerr << "learning rate = " << all.eta << endl;
      cerr << "initial_t = " << all.sd->t << endl;
      cerr << "power_t = " << all.power_t << endl;
      if (all.numpasses > 1)
	cerr << "decay_learning_rate = " << all.eta_decay_rate << endl;
    }

  load_input_model(all, io_temp);

  parse_source(all);

  enable_sources(all, all.quiet, all.numpasses);

  // force wpp to be a power of 2 to avoid 32-bit overflow
  uint32_t i = 0;
  size_t params_per_problem = all.l->increment;
  while (params_per_problem > (uint32_t)(1 << i))
    i++;
  all.wpp = (1 << i) >> all.reg.stride_shift;

  if (vm.count("help")) {
    /* upon direct query for help -- spit it out to stdout */
    cout << "\n" << all.opts << "\n";
    exit(0);
  }

  return all;
}

namespace VW {
  void cmd_string_replace_value( std::stringstream*& ss, string flag_to_replace, string new_value )
  {
    flag_to_replace.append(" "); //add a space to make sure we obtain the right flag in case 2 flags start with the same set of characters
    string cmd = ss->str();
    size_t pos = cmd.find(flag_to_replace);
    if( pos == string::npos )
      //flag currently not present in command string, so just append it to command string
      *ss << " " << flag_to_replace << new_value;
    else {
      //flag is present, need to replace old value with new value

      //compute position after flag_to_replace
      pos += flag_to_replace.size();

      //now pos is position where value starts
      //find position of next space
      size_t pos_after_value = cmd.find(" ",pos);
      if(pos_after_value == string::npos) 
        //we reach the end of the string, so replace the all characters after pos by new_value
        cmd.replace(pos,cmd.size()-pos,new_value);
      else 
        //replace characters between pos and pos_after_value by new_value
        cmd.replace(pos,pos_after_value-pos,new_value);
      ss->str(cmd);
    }
  }

  char** get_argv_from_string(string s, int& argc)
  {
    char* c = calloc_or_die<char>(s.length()+3);
    c[0] = 'b';
    c[1] = ' ';
    strcpy(c+2, s.c_str());
    substring ss = {c, c+s.length()+2};
    v_array<substring> foo = v_init<substring>();
    tokenize(' ', ss, foo);

    char** argv = calloc_or_die<char*>(foo.size());
    for (size_t i = 0; i < foo.size(); i++)
      {
	*(foo[i].end) = '\0';
	argv[i] = calloc_or_die<char>(foo[i].end-foo[i].begin+1);
        sprintf(argv[i],"%s",foo[i].begin);
      }

    argc = (int)foo.size();
    free(c);
    foo.delete_v();
    return argv;
  }

  vw* initialize(string s)
  {
    int argc = 0;
    s += " --no_stdin";
    char** argv = get_argv_from_string(s,argc);

    vw& all = parse_args(argc, argv);

    initialize_parser_datastructures(all);
    
    for(int i = 0; i < argc; i++)
      free(argv[i]);
    free(argv);

    return &all;
  }

  // Create a new VW instance while sharing the model with another instance
  // The extra arguments will be appended to those of the other VW instance
  vw* seed_vw_model(vw* vw_model, const string extra_args)
  {
    vector<string> model_args = vw_model->args;
    model_args.push_back(extra_args);

    std::ostringstream init_args;
    for (size_t i = 0; i < model_args.size(); i++)
    {
      if (model_args[i] == "--no_stdin" || // ignore this since it will be added by vw::initialize
          model_args[i] == "-i" || // ignore -i since we don't want to reload the model
          (i > 0 && model_args[i - 1] == "-i"))
      {
        continue;
      }
      init_args << model_args[i] << " ";
    }

    vw* new_model = VW::initialize(init_args.str().c_str());
    
    // reference model states stored in the specified VW instance
    new_model->reg = vw_model->reg; // regressor
    new_model->sd = vw_model->sd; // shared data

    new_model->seeded = true;

    return new_model;
  }

  void delete_dictionary_entry(substring ss, v_array<feature>*A) {
    free(ss.begin);
    A->delete_v();
    delete A;
  }
  
  void finish(vw& all, bool delete_all)
  {
    if (!all.quiet)
        {
        cerr.precision(6);
        cerr << endl << "finished run";
        if(all.current_pass == 0)
            cerr << endl << "number of examples = " << all.sd->example_number;
        else{
            cerr << endl << "number of examples per pass = " << all.sd->example_number / all.current_pass;
            cerr << endl << "passes used = " << all.current_pass;
        }
        cerr << endl << "weighted example sum = " << all.sd->weighted_examples;
        cerr << endl << "weighted label sum = " << all.sd->weighted_labels;
        if(all.holdout_set_off || (all.sd->holdout_best_loss == FLT_MAX))
	  cerr << endl << "average loss = " << all.sd->sum_loss / all.sd->weighted_examples;
	else
	  cerr << endl << "average loss = " << all.sd->holdout_best_loss << " h";

        float best_constant; float best_constant_loss;
        if (get_best_constant(all, best_constant, best_constant_loss))
	  {
            cerr << endl << "best constant = " << best_constant;
            if (best_constant_loss != FLT_MIN)
	      cerr << endl << "best constant's loss = " << best_constant_loss;
	  }
	
        cerr << endl << "total feature number = " << all.sd->total_features;
        if (all.sd->queries > 0)
	  cerr << endl << "total queries = " << all.sd->queries << endl;
        cerr << endl;
        }
    
    finalize_regressor(all, all.final_regressor_name);
    all.l->finish();
    free_it(all.l);
    if (all.reg.weight_vector != nullptr && !all.seeded) // don't free weight vector if it is shared with another instance
      free(all.reg.weight_vector);
    free_parser(all);
    finalize_source(all.p);
    all.p->parse_name.erase();
    all.p->parse_name.delete_v();
    free(all.p);
    if (!all.seeded)
    {
      free(all.sd);
    }
    all.reduction_stack.delete_v();
    delete all.file_options;
    for (size_t i = 0; i < all.final_prediction_sink.size(); i++)
      if (all.final_prediction_sink[i] != 1)
	io_buf::close_file_or_socket(all.final_prediction_sink[i]);
    all.final_prediction_sink.delete_v();
    for (size_t i=0; i<all.read_dictionaries.size(); i++) {
      free(all.read_dictionaries[i].name);
      all.read_dictionaries[i].dict->iter(delete_dictionary_entry);
      all.read_dictionaries[i].dict->delete_v();
      delete all.read_dictionaries[i].dict;
    }
    delete all.loss;

    // destroy all interactions and array of them
    for (v_string* i = all.interactions.begin; i != all.interactions.end; ++i) i->delete_v();
    all.interactions.delete_v();

    if (delete_all) delete &all;
  }
}<|MERGE_RESOLUTION|>--- conflicted
+++ resolved
@@ -406,69 +406,6 @@
   v_array<v_string> expanded_interactions = v_init<v_string>();
 
   if (vm.count("quadratic"))
-<<<<<<< HEAD
-    {
-      all.pairs = vm["quadratic"].as< vector<string> >();
-      vector<string> newpairs;
-      //string tmp;
-      char printable_start = '!';
-      char printable_end = '~';
-      int valid_ns_size = printable_end - printable_start - 1; //will skip two characters
-
-      if(!all.quiet)
-        cerr<<"creating quadratic features for pairs: ";
-
-      for (vector<string>::iterator i = all.pairs.begin(); i != all.pairs.end();i++){
-        if(!all.quiet){
-          cerr << *i << " ";
-          if (i->length() > 2)
-            cerr << endl << "warning, ignoring characters after the 2nd.\n";
-          if (i->length() < 2) {
-            cerr << endl << "error, quadratic features must involve two sets.\n";
-            throw exception();
-          }
-        }
-        //-q x:
-        if((*i)[0]!=':'&&(*i)[1]==':'){
-          newpairs.reserve(newpairs.size() + valid_ns_size);
-          for (char j=printable_start; j<=printable_end; j++){
-            if(valid_ns(j))
-              newpairs.push_back(string(1,(*i)[0])+j);
-          }
-        }
-        //-q :x
-        else if((*i)[0]==':'&&(*i)[1]!=':'){
-          newpairs.reserve(newpairs.size() + valid_ns_size);
-          for (char j=printable_start; j<=printable_end; j++){
-            if(valid_ns(j)){
-	      stringstream ss;
-	      ss << j << (*i)[1];
-	      newpairs.push_back(ss.str());
-	    }
-          }
-        }
-        //-q ::
-        else if((*i)[0]==':'&&(*i)[1]==':'){
-          newpairs.reserve(newpairs.size() + valid_ns_size*valid_ns_size);
-	  stringstream ss;
-	  ss << ' ' << ' ';
-	  newpairs.push_back(ss.str());
-          for (char j=printable_start; j<=printable_end; j++){
-            if(valid_ns(j)){
-              for (char k=printable_start; k<=printable_end; k++){
-                if(valid_ns(k)){
-		  stringstream ss;
-                  ss << j << k;
-                  newpairs.push_back(ss.str());
-		}
-              }
-            }
-          }
-        }
-        else{
-          newpairs.push_back(string(*i));
-        }
-=======
   {
       const vector<string> vec_arg = vm["quadratic"].as< vector<string> >();
       if (!all.quiet)
@@ -476,7 +413,6 @@
           cerr << "creating quadratic features for pairs: ";
           for (vector<string>::const_iterator i = vec_arg.begin(); i != vec_arg.end(); ++i)
               if (!all.quiet) cerr << *i << " ";
->>>>>>> f150fe01
       }
       expanded_interactions = INTERACTIONS::expand_interactions(vec_arg, 2, "error, quadratic features must involve two sets.");
 
@@ -1096,32 +1032,32 @@
 
   // Create a new VW instance while sharing the model with another instance
   // The extra arguments will be appended to those of the other VW instance
-  vw* seed_vw_model(vw* vw_model, const string extra_args)
-  {
-    vector<string> model_args = vw_model->args;
-    model_args.push_back(extra_args);
-
-    std::ostringstream init_args;
-    for (size_t i = 0; i < model_args.size(); i++)
-    {
-      if (model_args[i] == "--no_stdin" || // ignore this since it will be added by vw::initialize
-          model_args[i] == "-i" || // ignore -i since we don't want to reload the model
-          (i > 0 && model_args[i - 1] == "-i"))
-      {
-        continue;
-      }
-      init_args << model_args[i] << " ";
-    }
-
-    vw* new_model = VW::initialize(init_args.str().c_str());
-    
-    // reference model states stored in the specified VW instance
-    new_model->reg = vw_model->reg; // regressor
-    new_model->sd = vw_model->sd; // shared data
-
-    new_model->seeded = true;
-
-    return new_model;
+  vw* seed_vw_model(vw* vw_model, const string extra_args)
+  {
+    vector<string> model_args = vw_model->args;
+    model_args.push_back(extra_args);
+
+    std::ostringstream init_args;
+    for (size_t i = 0; i < model_args.size(); i++)
+    {
+      if (model_args[i] == "--no_stdin" || // ignore this since it will be added by vw::initialize
+          model_args[i] == "-i" || // ignore -i since we don't want to reload the model
+          (i > 0 && model_args[i - 1] == "-i"))
+      {
+        continue;
+      }
+      init_args << model_args[i] << " ";
+    }
+
+    vw* new_model = VW::initialize(init_args.str().c_str());
+    
+    // reference model states stored in the specified VW instance
+    new_model->reg = vw_model->reg; // regressor
+    new_model->sd = vw_model->sd; // shared data
+
+    new_model->seeded = true;
+
+    return new_model;
   }
 
   void delete_dictionary_entry(substring ss, v_array<feature>*A) {
@@ -1173,8 +1109,8 @@
     all.p->parse_name.erase();
     all.p->parse_name.delete_v();
     free(all.p);
-    if (!all.seeded)
-    {
+    if (!all.seeded)
+    {
       free(all.sd);
     }
     all.reduction_stack.delete_v();
