/*
Copyright (c) by respective owners including Yahoo!, Microsoft, and
individual contributors. All rights reserved.  Released under a BSD (revised)
license as described in the file LICENSE.
 */
#include <stdint.h>
#include "gd.h"  
  
int compare_feature(const void* p1, const void* p2) {  
  feature* f1 = (feature*) p1;  
  feature* f2 = (feature*) p2;  
  if(f1->weight_index < f2->weight_index) return -1;
  else if(f1->weight_index > f2->weight_index) return 1;
  else return 0;
}  
  
float collision_cleanup(feature* feature_map, size_t& len) {  
    
 int pos = 0;  
 float sum_sq = 0.;  
  
 for(uint32_t i = 1;i < len;i++) {  
    if(feature_map[i].weight_index == feature_map[pos].weight_index)   
      feature_map[pos].x += feature_map[i].x;  
    else {  
      sum_sq += feature_map[pos].x*feature_map[pos].x;  
      feature_map[++pos] = feature_map[i];            
    }  
  }  
  sum_sq += feature_map[pos].x*feature_map[pos].x;  
  len = pos+1;
  return sum_sq;  
}  
  
audit_data copy_audit_data(audit_data &src) {
  audit_data dst;
  dst.space = calloc_or_die<char>(strlen(src.space)+1);
  strcpy(dst.space, src.space);
  dst.feature = calloc_or_die<char>(strlen(src.feature)+1);
  strcpy(dst.feature, src.feature);
  dst.weight_index = src.weight_index;
  dst.x = src.x;
  dst.alloced = src.alloced;
  return dst;
}

namespace VW {
void copy_example_label(example* dst, example* src, size_t, void(*copy_label)(void*,void*)) {
  if (copy_label)
    copy_label(&dst->l, &src->l);   // TODO: we really need to delete_label on dst :(
  else
    dst->l = src->l;
}

void copy_example_data(bool audit, example* dst, example* src)
{
  //std::cerr << "copy_example_data dst = " << dst << std::endl;
  copy_array_memcpy(dst->tag, src->tag);
  dst->example_counter = src->example_counter;

  copy_array_memcpy(dst->indices, src->indices);
  //  for (size_t i=0; i<256; i++)
  for (unsigned char*c = src->indices.begin; c != src->indices.end; ++c)
    copy_array_memcpy(dst->atomics[*c], src->atomics[*c]);
    //copy_array_memcpy(dst->atomics[i], src->atomics[i]);
  dst->ft_offset = src->ft_offset;

  if (audit)
    for (size_t i=0; i<256; i++) {
      for (size_t j=0; j<dst->audit_features[i].size(); j++)
        if (dst->audit_features[i][j].alloced) {
          free(dst->audit_features[i][j].space);
          free(dst->audit_features[i][j].feature);
        }
      copy_array(dst->audit_features[i], src->audit_features[i], copy_audit_data);
    }
  
  dst->num_features = src->num_features;
  dst->partial_prediction = src->partial_prediction;
<<<<<<< HEAD
  copy_array(dst->topic_predictions, src->topic_predictions);
  if (src->passthrough == nullptr) dst->passthrough = nullptr;
  else {
    dst->passthrough = new v_array<feature>;
    *dst->passthrough = v_init<feature>();
    copy_array(* dst->passthrough, *src->passthrough);
  }
=======
  copy_array_memcpy(dst->topic_predictions, src->topic_predictions);
>>>>>>> 42b17b67
  dst->loss = src->loss;
  dst->example_t = src->example_t;
  memcpy(dst->sum_feat_sq, src->sum_feat_sq, 256 * sizeof(float));
  dst->total_sum_feat_sq = src->total_sum_feat_sq;
  dst->revert_weight = src->revert_weight;
  dst->test_only = src->test_only;
  dst->end_pass = src->end_pass;
  dst->sorted = src->sorted;
  dst->in_use = src->in_use;}

void copy_example_data(bool audit, example* dst, example* src, size_t label_size, void(*copy_label)(void*,void*)) {
  copy_example_data(audit, dst, src);
  copy_example_label(dst, src, label_size, copy_label);
}

}

struct features_and_source 
{
  v_array<feature> feature_map; //map to store sparse feature vectors  
  uint32_t stride_shift;
  uint32_t mask;
  weight* base;
  vw* all;
};

void vec_store(features_and_source& p, float fx, uint32_t fi) {    
  feature f = {fx, (uint32_t)(fi >> p.stride_shift) & p.mask};
  p.feature_map.push_back(f);
}  

namespace VW {
  feature* get_features(vw& all, example* ec, size_t& feature_map_len)
{
	features_and_source fs;
	fs.stride_shift = all.reg.stride_shift;
	fs.mask = (uint32_t)all.reg.weight_mask >> all.reg.stride_shift;
	fs.base = all.reg.weight_vector;
	fs.all = &all;
	fs.feature_map = v_init<feature>();
	GD::foreach_feature<features_and_source, uint32_t, vec_store>(all, *ec, fs); 		
	feature_map_len = fs.feature_map.size();
	return fs.feature_map.begin;
}

void return_features(feature* f)
{
	if (f != nullptr)
		free(f);
}
}

flat_example* flatten_example(vw& all, example *ec) 
{
  flat_example& fec = calloc_or_die<flat_example>();  
	fec.l = ec->l;

	fec.tag_len = ec->tag.size();
	if (fec.tag_len >0)
	  {
	    fec.tag = calloc_or_die<char>(fec.tag_len+1);
	    memcpy(fec.tag,ec->tag.begin, fec.tag_len);
	  }

	fec.example_counter = ec->example_counter;  
	fec.ft_offset = ec->ft_offset;  
	fec.num_features = ec->num_features;  
        
	fec.feature_map = VW::get_features(all, ec, fec.feature_map_len);

	return &fec;  
}

flat_example* flatten_sort_example(vw& all, example *ec) 
{
  flat_example* fec = flatten_example(all, ec);
  qsort(fec->feature_map, fec->feature_map_len, sizeof(feature), compare_feature);  
  fec->total_sum_feat_sq = collision_cleanup(fec->feature_map, fec->feature_map_len);
  return fec;
}

void free_flatten_example(flat_example* fec) 
{  //note: The label memory should be freed by by freeing the original example.
  if (fec)
    {
      if (fec->feature_map_len > 0)
	free(fec->feature_map);
      if (fec->tag_len > 0)
	free(fec->tag);
      free(fec);
    }
}

example *alloc_examples(size_t, size_t count = 1)
{
  example* ec = calloc_or_die<example>(count);
  if (ec == nullptr) return nullptr;
  for (size_t i=0; i<count; i++) {
    ec[i].in_use = true;
    ec[i].ft_offset = 0;
    //  std::cerr << "  alloc_example.indices.begin=" << ec->indices.begin << " end=" << ec->indices.end << " // ld = " << ec->ld << "\t|| me = " << ec << std::endl;
  }
  return ec;
}

void dealloc_example(void(*delete_label)(void*), example&ec, void(*delete_prediction)(void*))
{
  if (delete_label)
    delete_label(&ec.l);

  if (delete_prediction)
    delete_prediction(&ec.pred);

  ec.tag.delete_v();
      
  ec.topic_predictions.delete_v();
  if (ec.passthrough) {
    ec.passthrough->delete_v();
    delete ec.passthrough;
  }

  for (size_t j = 0; j < 256; j++)
    {
      ec.atomics[j].delete_v();

      if (ec.audit_features[j].begin != ec.audit_features[j].end_array)
        {
          for (audit_data* temp = ec.audit_features[j].begin; 
               temp != ec.audit_features[j].end; temp++)
            if (temp->alloced) {
              free(temp->space);
              free(temp->feature);
              temp->alloced = false;
            }
	  ec.audit_features[j].delete_v();
        }
    }
  ec.indices.delete_v();
}
<|MERGE_RESOLUTION|>--- conflicted
+++ resolved
@@ -77,17 +77,13 @@
   
   dst->num_features = src->num_features;
   dst->partial_prediction = src->partial_prediction;
-<<<<<<< HEAD
-  copy_array(dst->topic_predictions, src->topic_predictions);
+  copy_array_memcpy(dst->topic_predictions, src->topic_predictions);
   if (src->passthrough == nullptr) dst->passthrough = nullptr;
   else {
     dst->passthrough = new v_array<feature>;
     *dst->passthrough = v_init<feature>();
     copy_array(* dst->passthrough, *src->passthrough);
   }
-=======
-  copy_array_memcpy(dst->topic_predictions, src->topic_predictions);
->>>>>>> 42b17b67
   dst->loss = src->loss;
   dst->example_t = src->example_t;
   memcpy(dst->sum_feat_sq, src->sum_feat_sq, 256 * sizeof(float));
