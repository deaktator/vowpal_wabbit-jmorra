--- conflicted
+++ resolved
@@ -104,7 +104,6 @@
 
   LEARNER::base_learner* setup(vw& all, po::variables_map& vm)
   {
-<<<<<<< HEAD
     po::options_description opts("TOP K options");
     opts.add_options()
       ("top", po::value<size_t>(), "top k recommendation");
@@ -112,8 +111,6 @@
     if(!vm.count("top"))
       return NULL;
 
-=======
->>>>>>> 5669a17d
     topk& data = calloc_or_die<topk>();
     data.B = (uint32_t)vm["top"].as<size_t>();
     data.all = &all;
