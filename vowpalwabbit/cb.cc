--- conflicted
+++ resolved
@@ -489,19 +489,12 @@
       //if so just query base cost-sensitive learner
       cb_test_to_cs_test_label(*all,ec,c->cb_cs_ld);
 
-<<<<<<< HEAD
-       ec->ld = &c->cb_cs_ld;
-       base.learn(ec);
-       ec->ld = ld;
-       for (size_t i=0; i<ld->costs.size(); i++)
-         ld->costs[i].partial_prediction = c->cb_cs_ld.costs[i].partial_prediction;
-       return;
-=======
       ec->ld = &c->cb_cs_ld;
       base.predict(ec);
       ec->ld = ld;
+      for (size_t i=0; i<ld->costs.size(); i++)
+        ld->costs[i].partial_prediction = c->cb_cs_ld.costs[i].partial_prediction;
       return;
->>>>>>> d73d8f6a
     }
 
     //now this is a training example
