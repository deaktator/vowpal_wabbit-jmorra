#include <vector>
#ifdef _WIN32
#include <WinSock2.h>
#ifndef SHUT_RD
#   define SHUT_RD SD_RECEIVE
#endif

#ifndef SHUT_WR
#   define SHUT_WR SD_SEND
#endif

#ifndef SHUT_RDWR
#   define SHUT_RDWR SD_BOTH
#endif
#else
#include <netdb.h>
#endif
#include "io_buf.h"
#include "cache.h"
#include "simple_label.h"
#include "network.h"
#include "reductions.h"

using namespace std;
using namespace LEARNER;

namespace SENDER {
  struct sender {
    io_buf* buf;
    int sd;
    vw* all;
    example** delay_ring;
    size_t sent_index;
    size_t received_index;
  };

  void open_sockets(sender& s, string host)
{
  s.sd = open_socket(host.c_str());
  s.buf = new io_buf();
  s.buf->files.push_back(s.sd);
}

  void send_features(io_buf *b, example& ec, uint32_t mask)
{
  // note: subtracting 1 b/c not sending constant
  output_byte(*b,(unsigned char) (ec.indices.size()-1));
  
  for (unsigned char* i = ec.indices.begin; i != ec.indices.end; i++) {
    if (*i == constant_namespace)
      continue;
    output_features(*b, *i, ec.atomics[*i].begin, ec.atomics[*i].end, mask);
  }
  b->flush();
}

void receive_result(sender& s)
{
  float res, weight;
  get_prediction(s.sd,res,weight);
  
  example* ec=s.delay_ring[s.received_index++ % s.all->p->ring_size];
  label_data& ld = ec->l.simple;
  
  ec->pred.scalar = res;
  
  ec->loss = s.all->loss->getLoss(s.all->sd, ec->pred.scalar, ld.label) * ld.weight;
  
  return_simple_example(*(s.all), NULL, *ec);  
}

  void learn(sender& s, learner& base, example& ec) 
  { 
    if (s.received_index + s.all->p->ring_size / 2 - 1 == s.sent_index)
      receive_result(s);

    s.all->set_minmax(s.all->sd, ec.l.simple.label);
    s.all->p->lp.cache_label(&ec.l, *s.buf);//send label information.
    cache_tag(*s.buf, ec.tag);
    send_features(s.buf,ec, (uint32_t)s.all->parse_mask);
    s.delay_ring[s.sent_index++ % s.all->p->ring_size] = &ec;
  }

  void finish_example(vw& all, sender&, example& ec)
{}

void end_examples(sender& s)
{
  //close our outputs to signal finishing.
  while (s.received_index != s.sent_index)
    receive_result(s);
  shutdown(s.buf->files[0],SHUT_WR);
}

  void finish(sender& s) 
  { 
    s.buf->files.delete_v();
    s.buf->space.delete_v();
    free(s.delay_ring);
    delete s.buf;
  }

learner* setup(vw& all, po::variables_map& vm)
{
<<<<<<< HEAD
  po::options_description opts("Sender options");
  opts.add_options()
    ("sendto", po::value< vector<string> >(), "send examples to <host>");
  vm = add_options(all, opts);
  if(!vm.count("sendto"))
    return NULL;
  
  sender* s = calloc_or_die<sender>();
  s->sd = -1;
=======
  sender& s = calloc_or_die<sender>();
  s.sd = -1;
>>>>>>> d3495ca3
  if (vm.count("sendto"))
    {      
      vector<string> hosts = vm["sendto"].as< vector<string> >();
      open_sockets(s, hosts[0]);
    }

  s.all = &all;
  s.delay_ring = calloc_or_die<example*>(all.p->ring_size);

  learner* l = new learner(&s, 1);
  l->set_learn<sender, learn>(); 
  l->set_predict<sender, learn>(); 
  l->set_finish<sender, finish>();
  l->set_finish_example<sender, finish_example>(); 
  l->set_end_examples<sender, end_examples>();
  return l;
}

}<|MERGE_RESOLUTION|>--- conflicted
+++ resolved
@@ -102,7 +102,6 @@
 
 learner* setup(vw& all, po::variables_map& vm)
 {
-<<<<<<< HEAD
   po::options_description opts("Sender options");
   opts.add_options()
     ("sendto", po::value< vector<string> >(), "send examples to <host>");
@@ -110,12 +109,8 @@
   if(!vm.count("sendto"))
     return NULL;
   
-  sender* s = calloc_or_die<sender>();
-  s->sd = -1;
-=======
   sender& s = calloc_or_die<sender>();
   s.sd = -1;
->>>>>>> d3495ca3
   if (vm.count("sendto"))
     {      
       vector<string> hosts = vm["sendto"].as< vector<string> >();
