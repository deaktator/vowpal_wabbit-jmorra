#include <vector>
#ifdef _WIN32
#include <WinSock2.h>
#ifndef SHUT_RD
#   define SHUT_RD SD_RECEIVE
#endif

#ifndef SHUT_WR
#   define SHUT_WR SD_SEND
#endif

#ifndef SHUT_RDWR
#   define SHUT_RDWR SD_BOTH
#endif
#else
#include <netdb.h>
#endif
#include "io_buf.h"
#include "cache.h"
#include "simple_label.h"
#include "network.h"
#include "reductions.h"

namespace SENDER {
  struct sender {
    io_buf* buf;
    int sd;
    vw* all;
    example** delay_ring;
    size_t sent_index;
    size_t received_index;
  };

  void open_sockets(sender& s, string host)
{
  s.sd = open_socket(host.c_str());
  s.buf = new io_buf();
  s.buf->files.push_back(s.sd);
}

  void send_features(io_buf *b, example& ec, uint32_t mask)
{
  // note: subtracting 1 b/c not sending constant
  output_byte(*b,(unsigned char) (ec.indices.size()-1));
  
  for (unsigned char* i = ec.indices.begin; i != ec.indices.end; i++) {
    if (*i == constant_namespace)
      continue;
    output_features(*b, *i, ec.atomics[*i].begin, ec.atomics[*i].end, mask);
  }
  b->flush();
}

void receive_result(sender& s)
{
  float res, weight;
  get_prediction(s.sd,res,weight);
  
  example* ec=s.delay_ring[s.received_index++ % s.all->p->ring_size];
  label_data& ld = ec->l.simple;
  
  ec->pred.scalar = res;
  
  ec->loss = s.all->loss->getLoss(s.all->sd, ec->pred.scalar, ld.label) * ld.weight;
  
  return_simple_example(*(s.all), NULL, *ec);  
}

  void learn(sender& s, LEARNER::base_learner& base, example& ec) 
  { 
    if (s.received_index + s.all->p->ring_size / 2 - 1 == s.sent_index)
      receive_result(s);

    s.all->set_minmax(s.all->sd, ec.l.simple.label);
    s.all->p->lp.cache_label(&ec.l, *s.buf);//send label information.
    cache_tag(*s.buf, ec.tag);
    send_features(s.buf,ec, (uint32_t)s.all->parse_mask);
    s.delay_ring[s.sent_index++ % s.all->p->ring_size] = &ec;
  }

  void finish_example(vw& all, sender&, example& ec){}

void end_examples(sender& s)
{
  //close our outputs to signal finishing.
  while (s.received_index != s.sent_index)
    receive_result(s);
  shutdown(s.buf->files[0],SHUT_WR);
}

  void finish(sender& s) 
  { 
    s.buf->files.delete_v();
    s.buf->space.delete_v();
    free(s.delay_ring);
    delete s.buf;
  }

<<<<<<< HEAD

  base_learner* setup(vw& all, po::variables_map& vm)
=======
  LEARNER::base_learner* setup(vw& all, po::variables_map& vm, vector<string> pairs)
>>>>>>> 5669a17d
{
  po::options_description opts("Sender options");
  opts.add_options()
    ("sendto", po::value< vector<string> >(), "send examples to <host>");
  vm = add_options(all, opts);
  if(!vm.count("sendto"))
    return NULL;
  
  sender& s = calloc_or_die<sender>();
  s.sd = -1;
  if (vm.count("sendto"))
    {      
      vector<string> hosts = vm["sendto"].as< vector<string> >();
      open_sockets(s, hosts[0]);
    }

  s.all = &all;
  s.delay_ring = calloc_or_die<example*>(all.p->ring_size);

  LEARNER::learner<sender>& l = init_learner(&s, learn, 1);
  l.set_finish(finish);
  l.set_finish_example(finish_example); 
  l.set_end_examples(end_examples);
  return make_base(l);
}
}<|MERGE_RESOLUTION|>--- conflicted
+++ resolved
@@ -96,13 +96,8 @@
     delete s.buf;
   }
 
-<<<<<<< HEAD
-
-  base_learner* setup(vw& all, po::variables_map& vm)
-=======
-  LEARNER::base_learner* setup(vw& all, po::variables_map& vm, vector<string> pairs)
->>>>>>> 5669a17d
-{
+  LEARNER::base_learner* setup(vw& all, po::variables_map& vm)
+  {
   po::options_description opts("Sender options");
   opts.add_options()
     ("sendto", po::value< vector<string> >(), "send examples to <host>");
