#include <vector>
#ifdef _WIN32
#include <WinSock2.h>
#ifndef SHUT_RD
#   define SHUT_RD SD_RECEIVE
#endif

#ifndef SHUT_WR
#   define SHUT_WR SD_SEND
#endif

#ifndef SHUT_RDWR
#   define SHUT_RDWR SD_BOTH
#endif
#else
#include <netdb.h>
#endif
#include "io_buf.h"
#include "cache.h"
#include "simple_label.h"
#include "network.h"
#include "reductions.h"

using namespace std;
using namespace LEARNER;

namespace SENDER {
  struct sender {
    io_buf* buf;
    int sd;
    vw* all;
    example** delay_ring;
    size_t sent_index;
    size_t received_index;
  };

  void open_sockets(sender& s, string host)
{
  s.sd = open_socket(host.c_str());
  s.buf = new io_buf();
  s.buf->files.push_back(s.sd);
}

  void send_features(io_buf *b, example& ec, uint32_t mask)
{
  // note: subtracting 1 b/c not sending constant
  output_byte(*b,(unsigned char) (ec.indices.size()-1));
  
  for (unsigned char* i = ec.indices.begin; i != ec.indices.end; i++) {
    if (*i == constant_namespace)
      continue;
    output_features(*b, *i, ec.atomics[*i].begin, ec.atomics[*i].end, mask);
  }
  b->flush();
}

void receive_result(sender& s)
{
  float res, weight;
  get_prediction(s.sd,res,weight);
  
  example* ec=s.delay_ring[s.received_index++ % s.all->p->ring_size];
  label_data& ld = ec->l.simple;
  
  ec->pred.scalar = res;
  
  ec->loss = s.all->loss->getLoss(s.all->sd, ec->pred.scalar, ld.label) * ld.weight;
  
  return_simple_example(*(s.all), NULL, *ec);  
}

  void learn(sender& s, learner& base, example& ec) 
  { 
    if (s.received_index + s.all->p->ring_size / 2 - 1 == s.sent_index)
      receive_result(s);

    s.all->set_minmax(s.all->sd, ec.l.simple.label);
    s.all->p->lp.cache_label(&ec.l, *s.buf);//send label information.
    cache_tag(*s.buf, ec.tag);
    send_features(s.buf,ec, (uint32_t)s.all->parse_mask);
    s.delay_ring[s.sent_index++ % s.all->p->ring_size] = &ec;
  }

  void finish_example(vw& all, sender&, example& ec)
{}

void end_examples(sender& s)
{
  //close our outputs to signal finishing.
  while (s.received_index != s.sent_index)
    receive_result(s);
  shutdown(s.buf->files[0],SHUT_WR);
}

  void finish(sender& s) 
  { 
    s.buf->files.delete_v();
    s.buf->space.delete_v();
    free(s.delay_ring);
    delete s.buf;
  }

learner* setup(vw& all, po::variables_map& vm)
{
<<<<<<< HEAD
  po::options_description opts("Sender options");
  opts.add_options()
    ("sendto", po::value< vector<string> >(), "send examples to <host>");
  vm = add_options(all, opts);
  if(!vm.count("sendto"))
    return NULL;
  
  sender* s = (sender*)calloc_or_die(1,sizeof(sender));
=======
  sender* s = calloc_or_die<sender>();
>>>>>>> cb0dc4cf
  s->sd = -1;
  if (vm.count("sendto"))
    {      
      vector<string> hosts = vm["sendto"].as< vector<string> >();
      open_sockets(*s, hosts[0]);
    }

  s->all = &all;
  s->delay_ring = calloc_or_die<example*>(all.p->ring_size);

  learner* l = new learner(s, 1);
  l->set_learn<sender, learn>(); 
  l->set_predict<sender, learn>(); 
  l->set_finish<sender, finish>();
  l->set_finish_example<sender, finish_example>(); 
  l->set_end_examples<sender, end_examples>();
  return l;
}

}<|MERGE_RESOLUTION|>--- conflicted
+++ resolved
@@ -102,7 +102,6 @@
 
 learner* setup(vw& all, po::variables_map& vm)
 {
-<<<<<<< HEAD
   po::options_description opts("Sender options");
   opts.add_options()
     ("sendto", po::value< vector<string> >(), "send examples to <host>");
@@ -110,10 +109,7 @@
   if(!vm.count("sendto"))
     return NULL;
   
-  sender* s = (sender*)calloc_or_die(1,sizeof(sender));
-=======
   sender* s = calloc_or_die<sender>();
->>>>>>> cb0dc4cf
   s->sd = -1;
   if (vm.count("sendto"))
     {      
