--- conflicted
+++ resolved
@@ -1,12 +1,12 @@
 /*
-Copyright (c) 2012 Yahoo! Inc.  All rights reserved.  The copyrights
-embodied in the content of this file are licensed under the BSD
-(revised) open source license
-
-Initial implementation by Hal Daume and John Langford.  
-
-This is not working yet (more to do).
- */
+  Copyright (c) 2012 Yahoo! Inc.  All rights reserved.  The copyrights
+  embodied in the content of this file are licensed under the BSD
+  (revised) open source license
+
+  Initial implementation by Hal Daume and John Langford.  
+
+  This is not working yet (more to do).
+*/
 
 #include <math.h>
 #include <iostream>
@@ -18,6 +18,7 @@
 #include "ect.h"
 #include "parser.h"
 #include "simple_label.h"
+#include "parse_args.h"
 
 using namespace std;
 
@@ -213,19 +214,14 @@
       return false;
   }
 
-<<<<<<< HEAD
   size_t get_bit(size_t label, size_t bitNum)
   {
     size_t retVal = (label >> bitNum) & 1;
     return retVal;
   }
 
-  void (*base_learner)(vw&, example*) = NULL;
-  void (*base_finish)(vw&) = NULL;
-=======
-void (*base_learner)(void*, example*) = NULL;
-void (*base_finish)(void*) = NULL;
->>>>>>> e9cee58c
+  void (*base_learner)(void*, example*) = NULL;
+  void (*base_finish)(void*) = NULL;
 
   int ect_predict(vw& all, example* ec)
   {
@@ -249,11 +245,7 @@
             OAA::update_indicies(all, ec,offset);
             ec->partial_prediction = 0;
 	  
-<<<<<<< HEAD
-            base_learner(all, ec);
-=======
-	  base_learner(&all, ec);
->>>>>>> e9cee58c
+            base_learner(&all, ec);
 	  
             OAA::update_indicies(all, ec,-offset);
 	  
@@ -262,7 +254,6 @@
           }
       }
   
-<<<<<<< HEAD
     cout << "finished, final_winner = " << final_winner << " round = " << final_rounds[final_winner] << endl;
     node current = {0, final_winner, final_rounds[final_winner]};
     while (current.depth > 0)
@@ -284,7 +275,7 @@
 
             ec->partial_prediction = 0;
             OAA::update_indicies(all, ec,offset);
-            base_learner(all, ec);
+            base_learner(&all, ec);
             float pred = ec->final_prediction;
             OAA::update_indicies(all, ec,-offset);
             root_to_leaf(current, pred > 0.);
@@ -301,46 +292,6 @@
         return true;
     return false;
   }
-=======
-  cout << "finished, final_winner = " << final_winner << " round = " << final_rounds[final_winner] << endl;
-  node current = {0, final_winner, final_rounds[final_winner]};
-  while (current.depth > 0)
-    {
-      if (bye_to_leaf(current))//nothing to do.
-	;
-      else
-	{
-	  size_t problem_number = 0;
-	  if (current.depth-1 != 0)
-	    problem_number += cumulative_pairs[current.depth-1];
-	  size_t i = 0;
-	  while(i < current.tournament)
-	    problem_number += pairs[current.depth][i++];
-	  problem_number += current.label/2;
-
-	  cout << "problem_number = " << problem_number << endl;
-	  size_t offset = problem_number*increment;
-
-	  ec->partial_prediction = 0;
-	  OAA::update_indicies(all, ec,offset);
-	  base_learner(&all, ec);
-	  float pred = ec->final_prediction;
-	  OAA::update_indicies(all, ec,-offset);
-	  root_to_leaf(current, pred > 0.);
-	}
-    }
-
-  return current.label;
-}
-
-bool member(size_t t, v_array<size_t> ar)
-{
-  for (size_t i = 0; i < ar.index(); i++)
-    if (ar[i] == t)
-      return true;
-  return false;
-}
->>>>>>> e9cee58c
 
   void ect_train(vw& all, example* ec)
   {
@@ -370,33 +321,18 @@
 	  
             size_t offset = problem_number*increment;
 	  
-<<<<<<< HEAD
             OAA::update_indicies(all, ec,offset);
 
             ec->partial_prediction = 0;
-            base_learner(all, ec);
+            base_learner(&all, ec);
             simple_temp.weight = 0.;
             ec->partial_prediction = 0;
-            base_learner(all, ec);//inefficient, we should extract final prediction exactly.
+            base_learner(&all, ec);//inefficient, we should extract final prediction exactly.
             float pred = ec->final_prediction;
             OAA::update_indicies(all, ec,-offset);
             leaf_to_root(current, pred > 0.);
           }
       }
-=======
-	  OAA::update_indicies(all, ec,offset);
-
-	  ec->partial_prediction = 0;
-	  base_learner(&all, ec);
-	  simple_temp.weight = 0.;
-	  ec->partial_prediction = 0;
-	  base_learner(&all, ec);//inefficient, we should extract final prediction exactly.
-	  float pred = ec->final_prediction;
-	  OAA::update_indicies(all, ec,-offset);
-	  leaf_to_root(current, pred > 0.);
-	}
-    }
->>>>>>> e9cee58c
   
     //tournaments_won is a bit vector determining which tournaments the label won.
 
@@ -425,11 +361,7 @@
                 OAA::update_indicies(all, ec,offset);
                 ec->partial_prediction = 0;
 	      
-<<<<<<< HEAD
-                base_learner(all, ec);
-=======
-	      base_learner(&all, ec);
->>>>>>> e9cee58c
+                base_learner(&all, ec);
 	      
                 OAA::update_indicies(all, ec,-offset);
 	      
@@ -445,8 +377,7 @@
       }
   }
 
-<<<<<<< HEAD
-  void learn(vw& all, example* ec)
+  void learn(void*a, example* ec)
   {
     OAA::mc_label* mc = (OAA::mc_label*)ec->ld;
     //int new_label = ect_predict(ec);
@@ -457,29 +388,8 @@
       ec->ld = mc;
       ec->final_prediction = new_label;*/
   }
-=======
-  void learn(void*a, example* ec)
-{
-  OAA::mc_label* mc = (OAA::mc_label*)ec->ld;
-  //int new_label = ect_predict(ec);
-  ec->ld = mc;
-  /*
-  if (mc->label != (uint32_t)-1 && all.training)
-    ect_train(ec);
-  ec->ld = mc;
-  ec->final_prediction = new_label;*/
-}
-
-void finish(void* all)
-{
-  for (size_t i = 0; i < tournament_counts.index(); i++)
-    if (tournament_counts[i].begin != tournament_counts[i].end)
-      free(tournament_counts[i].begin);
-  if (tournament_counts.begin != tournament_counts.end)
-    free(tournament_counts.begin);
->>>>>>> e9cee58c
-
-  void finish(vw& all)
+
+  void finish(void* all)
   {
     for (size_t i = 0; i < tournament_counts.index(); i++)
       if (tournament_counts[i].begin != tournament_counts[i].end)
@@ -499,7 +409,6 @@
     if (tournaments_won.begin != tournaments_won.end)
       free(tournaments_won.begin);
 
-<<<<<<< HEAD
     base_finish(all);
   }
 
@@ -511,13 +420,13 @@
       {
         if ((ec = get_example(all->p)) != NULL)//semiblocking operation.
           {
-            learn(*all, ec);
+            learn(all, ec);
             OAA::output_example(*all, ec);
             free_example(*all, ec);
           }
         else if (parser_done(all->p))
           {
-            finish(*all);
+            finish(all);
             return;
           }
         else 
@@ -525,54 +434,36 @@
       }
   }
 
-  void parse_flags(vw& all, std::vector<std::string>&opts, size_t s, size_t e, void (*base_l)(vw&, example*), void (*base_f)(vw&))
-  {
+  void parse_flags(vw& all, std::vector<std::string>&opts, po::variables_map& vm, size_t s)
+  {
+    po::options_description desc("ECT options");
+    desc.add_options()
+      ("error", po::value<size_t>(), "error in ECT");
+
+    po::parsed_options parsed = po::command_line_parser(opts).
+      style(po::command_line_style::default_style ^ po::command_line_style::allow_guessing).
+      options(desc).allow_unregistered().run();
+    opts = po::collect_unrecognized(parsed.options, po::include_positional);
+    po::store(parsed, vm);
+    po::notify(vm);
+
+    if (vm.count("error")) {
+      errors = vm["error"].as<size_t>();
+    } else {
+      cerr << "error: ect requires --error" << endl;
+      exit(-1);
+    }
+
     *(all.lp) = OAA::mc_label_parser;
     k = s;
-    errors = e;
     all.driver = drive_ect;
-    base_learner = base_l;
-    base_finish = base_f;
+    base_learner = all.learn;
+    all.learn = learn;
+
+    base_finish = all.finish;
+    all.finish = finish;
 
     create_circuit(all, k, errors+1);
   }
-=======
-void drive_ect(void* in)
-{
-  vw* all = (vw*)in;
-  example* ec = NULL;
-  while ( true )
-    {
-      if ((ec = get_example(all->p)) != NULL)//semiblocking operation.
-	{
-	  learn(all, ec);
-	  OAA::output_example(*all, ec);
-	  free_example(*all, ec);
-	}
-      else if (parser_done(all->p))
-	{
-	  finish(all);
-	  return;
-	}
-      else 
-	;
-    }
-}
-
-void parse_flags(vw& all, size_t s, size_t e)
-{
-  *(all.lp) = OAA::mc_label_parser;
-  k = s;
-  errors = e;
-  all.driver = drive_ect;
-  base_learner = all.learn;
-  all.learn = learn;
-
-  base_finish = all.finish;
-  all.finish = finish;
-
-  create_circuit(all, k, errors+1);
-}
->>>>>>> e9cee58c
 
 }