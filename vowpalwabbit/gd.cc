--- conflicted
+++ resolved
@@ -777,11 +777,11 @@
 	      if (g == NULL || (! g->adaptive && ! g->normalized))
 		brw += bin_read_fixed(model_file, (char*)v, sizeof(*v), "");
 	      else if ((g->adaptive && !g->normalized) || (!g->adaptive && g->normalized))
-		brw += bin_read_fixed(model_file, (char*)v, sizeof(*v) * 2, "");
+                    brw += bin_read_fixed(model_file, (char*)v, sizeof(*v) * 2, "");
 	      else //adaptive and normalized
-		brw += bin_read_fixed(model_file, (char*)v, sizeof(*v) * 3, "");
+                    brw += bin_read_fixed(model_file, (char*)v, sizeof(*v) * 3, "");
 	      if (!all.training)
-		v[1] = v[2] = 0.;
+                    v[1] = v[2] = 0.;
 	    }
 	}
       else // write binary or text
@@ -792,15 +792,14 @@
 	      c++;
 	      char buff[512];
                 size_t buf_size = sizeof(buff);
-		
+
                 int text_len = sprintf_s(buff, buf_size, "%d", i);
                 brw = bin_text_write_fixed(model_file, (char *)&i, sizeof(i),
-					   buff, text_len, text);
+					 buff, text_len, text);
 		if (g == nullptr || (! g->adaptive && ! g->normalized))
-		  {
+		{
                     text_len = sprintf_s(buff, buf_size, ":%g\n", *v);
                     brw += bin_text_write_fixed(model_file, (char *)v, sizeof(*v),
-<<<<<<< HEAD
 					     buff, text_len, text);
 		}
 	      else if ((g->adaptive && !g->normalized) || (!g->adaptive && g->normalized))
@@ -815,22 +814,6 @@
           brw+= bin_text_write_fixed(model_file,(char *)v, 3*sizeof (*v),
 					     buff, text_len, text);
 		}
-=======
-						buff, text_len, text);
-		  }
-		else if ((g->adaptive && !g->normalized) || (!g->adaptive && g->normalized))
-		  { //either adaptive or normalized
-		    text_len = sprintf(buff, ":%g %g\n", *v, *(v+1));
-		    brw+= bin_text_write_fixed(model_file,(char *)v, 2*sizeof (*v),
-					       buff, text_len, text);
-		  }
-		else
-		  { //adaptive and normalized
-		    text_len = sprintf(buff, ":%g %g %g\n", *v, *(v+1), *(v+2));
-		    brw+= bin_text_write_fixed(model_file,(char *)v, 3*sizeof (*v),
-					       buff, text_len, text);
-		  }
->>>>>>> 7013ecb7
 	    }
 	}
       if (!read)
