/*
Copyright (c) by respective owners including Yahoo!, Microsoft, and
individual contributors. All rights reserved.  Released under a BSD (revised)
license as described in the file LICENSE.
 */
#include <float.h>
#ifdef _WIN32
#include <WinSock2.h>
#else
#include <netdb.h>
#endif

#if !defined(VW_NO_INLINE_SIMD)
#  if defined(__ARM_NEON__)
#include <arm_neon.h>
#  elif defined(__SSE2__)
#include <xmmintrin.h>
#  endif
#endif

#include "gd.h"
#include "accumulate.h"
#include "reductions.h"
#include "vw.h"

#define VERSION_SAVE_RESUME_FIX "7.10.1"

using namespace std;
using namespace LEARNER;
//todo: 
//4. Factor various state out of vw&
namespace GD
{
  struct gd {
    //double normalized_sum_norm_x;
    double total_weight;
    size_t no_win_counter;
    size_t early_stop_thres;
    float initial_constant;
    float neg_norm_power;
    float neg_power_t;
    float sparse_l2;
    float update_multiplier;
    void (*predict)(gd&, base_learner&, example&);
    void (*learn)(gd&, base_learner&, example&);
    void (*update)(gd&, base_learner&, example&);
    void (*multipredict)(gd&, base_learner&, example&, size_t, size_t, polyprediction*, bool);
    bool normalized;
    bool adaptive;

    vw* all; //parallel, features, parameters
  };

  void sync_weights(vw& all);

  inline float quake_InvSqrt(float x)
  {    // Carmack/Quake/SGI fast method:
	  float xhalf = 0.5f * x;
	  int i = *(int*)&x; // store floating-point bits in integer
	  i = 0x5f3759d5 - (i >> 1); // initial guess for Newton's method
	  x = *(float*)&i; // convert new bits into float
	  x = x*(1.5f - xhalf*x*x); // One round of Newton's method
	  return x;
  }

  static inline float InvSqrt(float x)
  {
#if !defined(VW_NO_INLINE_SIMD)
#  if defined(__ARM_NEON__)
    // Propagate into vector
    float32x2_t v1 = vdup_n_f32(x);
    // Estimate
    float32x2_t e1 = vrsqrte_f32(v1);
    // N-R iteration 1
    float32x2_t e2 = vmul_f32(e1, vrsqrts_f32(v1, vmul_f32(e1, e1)));
    // N-R iteration 2
    float32x2_t e3 = vmul_f32(e2, vrsqrts_f32(v1, vmul_f32(e2, e2)));
    // Extract result
    return vget_lane_f32(e3, 0);
#  elif (defined(__SSE2__) || defined(_M_AMD64) || defined(_M_X64))
    __m128 eta = _mm_load_ss(&x);
    eta = _mm_rsqrt_ss(eta);
    _mm_store_ss(&x, eta);
#else
	  x = quake_InvSqrt(x);
#  endif
#else
	  x = quake_InvSqrt(x);
#endif

    return x;
  }
  
  template<bool sqrt_rate, bool feature_mask_off, size_t adaptive, size_t normalized, size_t spare>
  inline void update_feature(float& update, float x, float& fw)
  {
    weight* w = &fw;
    if(feature_mask_off || fw != 0.)
      {
	if (spare != 0)
	  x *= w[spare];
	w[0] += update * x;
      }
  }

  //this deals with few nonzero features vs. all nonzero features issues.  
  template<bool sqrt_rate, size_t adaptive, size_t normalized>
  float average_update(gd& g)
  {
    if (normalized) {
      if (sqrt_rate) 
	{
	  float avg_norm = (float) g.total_weight / (float) g.all->normalized_sum_norm_x;
	  if (adaptive)
	    return sqrt(avg_norm);
	  else
	    return avg_norm;
	}
      else 
	return powf( (float) g.all->normalized_sum_norm_x / (float) g.total_weight, g.neg_norm_power);
    }
    return 1.f;
  }
  
  template<bool sqrt_rate, bool feature_mask_off, size_t adaptive, size_t normalized, size_t spare>
  void train(gd& g, example& ec, float update)
  {
    if (normalized)
      update *= g.update_multiplier;

    foreach_feature<float, update_feature<sqrt_rate, feature_mask_off, adaptive, normalized, spare> >(*g.all, ec, update);
  }

  void end_pass(gd& g)
  {
    vw& all = *g.all;
    
    sync_weights(all);
    if(all.span_server != "") {
      if(all.adaptive)
	accumulate_weighted_avg(all, all.span_server, all.reg);
      else 
        accumulate_avg(all, all.span_server, all.reg, 0);	      
    }
    all.eta *= all.eta_decay_rate;
    if (all.save_per_pass)
      save_predictor(all, all.final_regressor_name, all.current_pass);   
    
    all.current_pass++;
    
    if(!all.holdout_set_off)
      {
        if(summarize_holdout_set(all, g.no_win_counter))
          finalize_regressor(all, all.final_regressor_name);
        if((g.early_stop_thres == g.no_win_counter) &&
           ((all.check_holdout_every_n_passes <= 1) ||
            ((all.current_pass % all.check_holdout_every_n_passes) == 0)))
	  set_done(all);
      }
  }



#include <algorithm>

struct string_value {
  float v;
  string s;
  friend bool operator<(const string_value& first, const string_value& second);
};

 inline float sign(float w){ if (w < 0.) return -1.; else  return 1.;}
 
 inline float trunc_weight(const float w, const float gravity){
   return (gravity < fabsf(w)) ? w - sign(w) * gravity : 0.f;
 }

bool operator<(const string_value& first, const string_value& second)
{
    return fabsf(first.v) > fabsf(second.v);
}

  struct audit_results
{ 
      vw& all;
      const size_t offset;
      vector<string> ns_pre;
      vector<string_value> results;
      audit_results(vw& p_all, const size_t p_offset):all(p_all), offset(p_offset) {}
  };
  
  
  inline void audit_interaction(audit_results& dat, const audit_data* f)
  {
      if (f == nullptr)
      {
          dat.ns_pre.pop_back();
          return;
  }
 
      string ns_pre;
      if (!dat.ns_pre.empty())
          ns_pre += '*';
    
      if (f->space && (*(f->space) != ' '))
      {
          ns_pre.append((const char*)f->space);
          ns_pre += '^';
    }
      ns_pre.append(f->feature);
      dat.ns_pre.push_back(ns_pre);
  }

  inline void audit_feature(audit_results& dat, const float ft_weight, const uint32_t ft_idx)
{
      size_t index = ft_idx & dat.all.reg.weight_mask;
      weight* weights = dat.all.reg.weight_vector;
      size_t stride_shift = dat.all.reg.stride_shift;

      string ns_pre;
      for (vector<string>::const_iterator s = dat.ns_pre.begin(); s != dat.ns_pre.end(); ++s) ns_pre += *s;

      if(dat.all.audit)
      {
  ostringstream tempstream;
        tempstream << ':' << (index >> stride_shift) << ':' << ft_weight
                   << ':' << trunc_weight(weights[index], (float)dat.all.sd->gravity) * (float)dat.all.sd->contraction;

        if(dat.all.adaptive)
          tempstream << '@' << weights[index+1];

 
        string_value sv = {weights[index]*ft_weight, ns_pre+tempstream.str()};
        dat.results.push_back(sv);
}

      if(dat.all.current_pass == 0 && dat.all.hash_inv)
      { //for invert_hash

          if (dat.offset != 0)
          {   // otherwise --oaa output no features for class > 0.
  ostringstream tempstream;
              tempstream << '[' << (dat.offset >> stride_shift) << ']';
              ns_pre += tempstream.str();
          }

          if(!dat.all.name_index_map.count(ns_pre))
              dat.all.name_index_map.insert(std::map< std::string, size_t>::value_type(ns_pre, index >> stride_shift));
  }

<<<<<<< HEAD
}


=======
>>>>>>> dc5532fa
void print_features(vw& all, example& ec)
{
  weight* weights = all.reg.weight_vector;
  
  if (all.lda > 0)
    {
      size_t count = 0;
      for (unsigned char* i = ec.indices.begin; i != ec.indices.end; i++)
	count += ec.atomics[*i].size();
      for (unsigned char* i = ec.indices.begin; i != ec.indices.end; i++) 
	for (audit_data *f = ec.audit_features[*i].begin; f != ec.audit_features[*i].end; f++)
	  {
	    cout << '\t' << f->space << '^' << f->feature << ':' << ((f->weight_index >> all.reg.stride_shift) & all.parse_mask) << ':' << f->x;
	    for (size_t k = 0; k < all.lda; k++)
	      cout << ':' << weights[(f->weight_index+k) & all.reg.weight_mask];
	  }
      cout << " total of " << count << " features." << endl;
    }
  else
    {

      audit_results dat(all,ec.ft_offset);
      
      for (unsigned char* i = ec.indices.begin; i != ec.indices.end; ++i)
	{
          v_array<audit_data>& ns =  ec.audit_features[(size_t)*i];
        for (audit_data* a = ns.begin; a != ns.end; ++a)
	    {
            audit_interaction(dat, a);
            audit_feature(dat, a->x, (uint32_t)a->weight_index + ec.ft_offset);
            audit_interaction(dat, NULL);
	    }
	}

      INTERACTIONS::generate_interactions<audit_results, const uint32_t, audit_feature, audit_data, audit_interaction >(all, ec, dat, ec.audit_features);

      sort(dat.results.begin(),dat.results.end());
      if(all.audit){
        for (vector<string_value>::const_iterator sv = dat.results.begin(); sv!= dat.results.end(); ++sv)
	  cout << '\t' << (*sv).s;
        cout << endl;
      }

    }
}

void print_audit_features(vw& all, example& ec)
{
  if(all.audit)
    print_result(all.stdout_fileno,ec.pred.scalar,-1,ec.tag);
  fflush(stdout);
  print_features(all, ec);
}

float finalize_prediction(shared_data* sd, float ret) 
{
  if ( nanpattern(ret))
    {
      float ret = 0.;
      if (ret > sd->max_label) ret = (float)sd->max_label;
      if (ret < sd->min_label) ret = (float)sd->min_label;
      cerr << "NAN prediction in example " << sd->example_number + 1 << ", forcing " << ret << endl;
      return ret;
    }
  if ( ret > sd->max_label )
    return (float)sd->max_label;
  if (ret < sd->min_label)
    return (float)sd->min_label;
  return ret;
}

 struct trunc_data {
   float prediction;
   float gravity;
 };
 
 inline void vec_add_trunc(trunc_data& p, const float fx, float& fw) {
   p.prediction += trunc_weight(fw, p.gravity) * fx;
 }

 inline float trunc_predict(vw& all, example& ec, double gravity)
 {
   trunc_data temp = {ec.l.simple.initial, (float)gravity};
   foreach_feature<trunc_data, vec_add_trunc>(all, ec, temp);
   return temp.prediction;
 }

  inline void vec_add_print(float&p, const float fx, float& fw) {
    p += fw * fx;
    cerr << " + " << fw << "*" << fx;
  }
  
  
template<bool l1, bool audit>
void predict(gd& g, base_learner&, example& ec)
{
  vw& all = *g.all;
  
  if (l1)
    ec.partial_prediction = trunc_predict(all, ec, all.sd->gravity);
  else
    ec.partial_prediction = inline_predict(all, ec);
  
  ec.partial_prediction *= (float)all.sd->contraction;
  ec.pred.scalar = finalize_prediction(all.sd, ec.partial_prediction);
  if (audit)
    print_audit_features(all, ec);
}

inline void vec_add_trunc_multipredict(multipredict_info& mp, const float fx, uint32_t fi) {
  weight*w = mp.reg->weight_vector + (fi & mp.reg->weight_mask);
  for (size_t c=0; c<mp.count; c++) {
    mp.pred[c].scalar += fx * trunc_weight(*w, mp.gravity);
    w += mp.step;
  }
}
  
template<bool l1, bool audit>
void multipredict(gd& g, base_learner&, example& ec, size_t count, size_t step, polyprediction*pred, bool finalize_predictions) {
  vw& all = *g.all;
  for (size_t c=0; c<count; c++)
    pred[c].scalar = ec.l.simple.initial;
  multipredict_info mp = { count, step, pred, &g.all->reg, (float)all.sd->gravity };
  if (l1) foreach_feature<multipredict_info, uint32_t, vec_add_trunc_multipredict>(all, ec, mp);
  else    foreach_feature<multipredict_info, uint32_t, vec_add_multipredict      >(all, ec, mp);
  if (all.sd->contraction != 1.)
    for (size_t c=0; c<count; c++)
      pred[c].scalar *= (float)all.sd->contraction;
  if (finalize_predictions)
    for (size_t c=0; c<count; c++)
      pred[c].scalar = finalize_prediction(all.sd, pred[c].scalar);
  if (audit) {
    for (size_t c=0; c<count; c++) {
      ec.pred.scalar = pred[c].scalar;
      print_audit_features(all, ec);
      ec.ft_offset += (uint32_t)step;
    }
    ec.ft_offset -= (uint32_t)(step*count);
  }
}

  
  struct power_data {
    float minus_power_t;
    float neg_norm_power;
  };

  template<bool sqrt_rate, size_t adaptive, size_t normalized>
  inline float compute_rate_decay(power_data& s, float& fw)
  {
    weight* w = &fw;
    float rate_decay = 1.f;
    if(adaptive) {
      if (sqrt_rate)
	{  
	  rate_decay = InvSqrt(w[adaptive]);
	  }
      else
	rate_decay = powf(w[adaptive],s.minus_power_t);
    }
    if(normalized) {
      if (sqrt_rate)
	{
	  float inv_norm = 1.f / w[normalized];
	  if (adaptive)
	    rate_decay *= inv_norm;
	  else
	    rate_decay *= inv_norm*inv_norm;
	}
      else
	rate_decay *= powf(w[normalized]*w[normalized], s.neg_norm_power);
    }
	return rate_decay;
  }

  struct norm_data {
    float grad_squared;
    float pred_per_update;
    float norm_x;
    power_data pd;
  };

template<bool sqrt_rate, bool feature_mask_off, size_t adaptive, size_t normalized, size_t spare>
inline void pred_per_update_feature(norm_data& nd, float x, float& fw) {
  if(feature_mask_off || fw != 0.){
    weight* w = &fw;
    float x2 = x * x;
    if(adaptive)
      w[adaptive] += nd.grad_squared * x2;
    if(normalized) {
      float x_abs = fabsf(x);
      if( x_abs > w[normalized] ) {// new scale discovered
	if( w[normalized] > 0. ) {//If the normalizer is > 0 then rescale the weight so it's as if the new scale was the old scale.
	  if (sqrt_rate) {
	    float rescale = w[normalized]/x_abs;	    
	    w[0] *= (adaptive ? rescale : rescale*rescale);
	  }
	  else {
	    float rescale = x_abs/w[normalized];	    
	    w[0] *= powf(rescale*rescale, nd.pd.neg_norm_power);
	  }
	}
	w[normalized] = x_abs;
      }
      nd.norm_x += x2 / (w[normalized] * w[normalized]);
    }
    w[spare] = compute_rate_decay<sqrt_rate, adaptive, normalized>(nd.pd, fw);
    nd.pred_per_update += x2 * w[spare];
  }
}

  bool global_print_features = false;
template<bool sqrt_rate, bool feature_mask_off, size_t adaptive, size_t normalized, size_t spare>
  float get_pred_per_update(gd& g, example& ec)
  {//We must traverse the features in _precisely_ the same order as during training.
    label_data& ld = ec.l.simple;
    vw& all = *g.all;
    float grad_squared = all.loss->getSquareGrad(ec.pred.scalar, ld.label) * ld.weight;
    if (grad_squared == 0) return 1.;
    
    norm_data nd = {grad_squared, 0., 0., {g.neg_power_t, g.neg_norm_power}};

    foreach_feature<norm_data,pred_per_update_feature<sqrt_rate, feature_mask_off, adaptive, normalized, spare> >(all, ec, nd);

    if(normalized) {
      g.all->normalized_sum_norm_x += ld.weight * nd.norm_x;
      g.total_weight += ld.weight;

      g.update_multiplier = average_update<sqrt_rate, adaptive, normalized>(g);
      nd.pred_per_update *= g.update_multiplier;
    }
    
    return nd.pred_per_update;
  }

  template<bool sparse_l2, bool invariant, bool sqrt_rate, bool feature_mask_off, size_t adaptive, size_t normalized, size_t spare>
float compute_update(gd& g, example& ec)
{//invariant: not a test label, importance weight > 0
  label_data& ld = ec.l.simple;
  vw& all = *g.all;
  
  float update = 0.;
  ec.updated_prediction = ec.pred.scalar;
  if (all.loss->getLoss(all.sd, ec.pred.scalar, ld.label) > 0.)
    {
      float pred_per_update;
      if(adaptive || normalized)
	pred_per_update = get_pred_per_update<sqrt_rate, feature_mask_off, adaptive, normalized, spare>(g,ec);
      else
	pred_per_update = ec.total_sum_feat_sq;
      float delta_pred = pred_per_update * all.eta * ld.weight;
      if(!adaptive) 
	{
	  float t = (float)(ec.example_t - all.sd->weighted_holdout_examples);
	  delta_pred *= powf(t, g.neg_power_t);
	}
      if(invariant)
	update = all.loss->getUpdate(ec.pred.scalar, ld.label, delta_pred, pred_per_update);
      else
	update = all.loss->getUnsafeUpdate(ec.pred.scalar, ld.label, delta_pred, pred_per_update);

      // changed from ec.partial_prediction to ld.prediction
      ec.updated_prediction += pred_per_update * update;
      
      if (all.reg_mode && fabs(update) > 1e-8) {
	double dev1 = all.loss->first_derivative(all.sd, ec.pred.scalar, ld.label);
	double eta_bar = (fabs(dev1) > 1e-8) ? (-update / dev1) : 0.0;
	if (fabs(dev1) > 1e-8)
	  all.sd->contraction *= (1. - all.l2_lambda * eta_bar);
	update /= (float)all.sd->contraction;
	all.sd->gravity += eta_bar * all.l1_lambda;
      }
    }
  
  if (sparse_l2)
    update -= g.sparse_l2 * ec.pred.scalar;
  return update;
}

  template<bool sparse_l2, bool invariant, bool sqrt_rate, bool feature_mask_off, size_t adaptive, size_t normalized, size_t spare>
void update(gd& g, base_learner&, example& ec)
{//invariant: not a test label, importance weight > 0
  float update;
  if ( (update = compute_update<sparse_l2, invariant, sqrt_rate, feature_mask_off, adaptive, normalized, spare> (g, ec)) != 0.)
    train<sqrt_rate, feature_mask_off, adaptive, normalized, spare>(g, ec, update);
  
  if (g.all->sd->contraction < 1e-10)  // updating weights now to avoid numerical instability
    sync_weights(*g.all);
}

  template<bool sparse_l2, bool invariant, bool sqrt_rate, bool feature_mask_off, size_t adaptive, size_t normalized, size_t spare>
  void learn(gd& g, base_learner& base, example& ec)
  {//invariant: not a test label, importance weight > 0
  assert(ec.in_use);
  assert(ec.l.simple.label != FLT_MAX);
  assert(ec.l.simple.weight > 0.);

  g.predict(g,base,ec);
  update<sparse_l2, invariant, sqrt_rate, feature_mask_off, adaptive, normalized, spare>(g,base,ec);
}

void sync_weights(vw& all) {
  if (all.sd->gravity == 0. && all.sd->contraction == 1.)  // to avoid unnecessary weight synchronization
    return;
  uint32_t length = 1 << all.num_bits;
  size_t stride = 1 << all.reg.stride_shift;
  for(uint32_t i = 0; i < length && all.reg_mode; i++)
    all.reg.weight_vector[stride*i] = trunc_weight(all.reg.weight_vector[stride*i], (float)all.sd->gravity) * (float)all.sd->contraction;
  all.sd->gravity = 0.;
  all.sd->contraction = 1.;
}

void save_load_regressor(vw& all, io_buf& model_file, bool read, bool text)
{
  uint32_t length = 1 << all.num_bits;
  uint32_t stride = 1 << all.reg.stride_shift;
  int c = 0;
  uint32_t i = 0;
  size_t brw = 1;

  if(all.print_invert){ //write readable model with feature names           
    weight* v;
    char buff[512];
    int text_len; 
    typedef std::map< std::string, size_t> str_int_map;  
        
    for(str_int_map::iterator it = all.name_index_map.begin(); it != all.name_index_map.end(); ++it){              
      v = &(all.reg.weight_vector[stride*it->second]);
      if(*v != 0.){
        text_len = sprintf(buff, "%s", (char*)it->first.c_str());
        brw = bin_text_write_fixed(model_file, (char*)it->first.c_str(), sizeof(*it->first.c_str()),
					 buff, text_len, true);
        text_len = sprintf(buff, ":%ld:%f\n", it->second, *v);
        brw+= bin_text_write_fixed(model_file,(char *)v, sizeof (*v),
					 buff, text_len, true);
      }	
    }
    return;
  } 

  do 
    {
      brw = 1;
      weight* v;
      if (read)
	{
	  c++;
	  brw = bin_read_fixed(model_file, (char*)&i, sizeof(i),"");
	  if (brw > 0)
	    {
	      assert (i< length);		
	      v = &(all.reg.weight_vector[stride*i]);
	      brw += bin_read_fixed(model_file, (char*)v, sizeof(*v), "");
	    }
	}
      else// write binary or text
	{
                      
         v = &(all.reg.weight_vector[stride*i]);
	 if (*v != 0.)
	    {
	      c++;
	      char buff[512];
	      int text_len;

	      text_len = sprintf(buff, "%d", i);
	      brw = bin_text_write_fixed(model_file,(char *)&i, sizeof (i),
					 buff, text_len, text);
	      
              text_len = sprintf(buff, ":%f\n", *v);
	      brw+= bin_text_write_fixed(model_file,(char *)v, sizeof (*v),
					 buff, text_len, text);
	    }
	}
 
      if (!read)
	i++;
    }
  while ((!read && i < length) || (read && brw >0));  
}

void save_load_online_state(vw& all, io_buf& model_file, bool read, bool text, gd* g)
{
  //vw& all = *g.all;
  
  char buff[512];
  
  uint32_t text_len = sprintf(buff, "initial_t %f\n", all.initial_t);
  bin_text_read_write_fixed(model_file,(char*)&all.initial_t, sizeof(all.initial_t), 
			    "", read, 
			    buff, text_len, text);

  text_len = sprintf(buff, "norm normalizer %f\n", all.normalized_sum_norm_x);
  bin_text_read_write_fixed(model_file,(char*)&all.normalized_sum_norm_x, sizeof(all.normalized_sum_norm_x), 
  			    "", read, 
  			    buff, text_len, text);

  text_len = sprintf(buff, "t %f\n", all.sd->t);
  bin_text_read_write_fixed(model_file,(char*)&all.sd->t, sizeof(all.sd->t), 
			    "", read, 
			    buff, text_len, text);

  text_len = sprintf(buff, "sum_loss %f\n", all.sd->sum_loss);
  bin_text_read_write_fixed(model_file,(char*)&all.sd->sum_loss, sizeof(all.sd->sum_loss), 
			    "", read, 
			    buff, text_len, text);

  text_len = sprintf(buff, "sum_loss_since_last_dump %f\n", all.sd->sum_loss_since_last_dump);
  bin_text_read_write_fixed(model_file,(char*)&all.sd->sum_loss_since_last_dump, sizeof(all.sd->sum_loss_since_last_dump), 
			    "", read, 
			    buff, text_len, text);

  text_len = sprintf(buff, "dump_interval %f\n", all.sd->dump_interval);
  bin_text_read_write_fixed(model_file,(char*)&all.sd->dump_interval, sizeof(all.sd->dump_interval), 
			    "", read, 
			    buff, text_len, text);

  text_len = sprintf(buff, "min_label %f\n", all.sd->min_label);
  bin_text_read_write_fixed(model_file,(char*)&all.sd->min_label, sizeof(all.sd->min_label), 
			    "", read, 
			    buff, text_len, text);

  text_len = sprintf(buff, "max_label %f\n", all.sd->max_label);
  bin_text_read_write_fixed(model_file,(char*)&all.sd->max_label, sizeof(all.sd->max_label), 
			    "", read, 
			    buff, text_len, text);

  text_len = sprintf(buff, "weighted_examples %f\n", all.sd->weighted_examples);
  bin_text_read_write_fixed(model_file,(char*)&all.sd->weighted_examples, sizeof(all.sd->weighted_examples), 
			    "", read, 
			    buff, text_len, text);

  text_len = sprintf(buff, "weighted_labels %f\n", all.sd->weighted_labels);
  bin_text_read_write_fixed(model_file,(char*)&all.sd->weighted_labels, sizeof(all.sd->weighted_labels), 
			    "", read, 
			    buff, text_len, text);

  text_len = sprintf(buff, "weighted_unlabeled_examples %f\n", all.sd->weighted_unlabeled_examples);
  bin_text_read_write_fixed(model_file,(char*)&all.sd->weighted_unlabeled_examples, sizeof(all.sd->weighted_unlabeled_examples), 
			    "", read, 
			    buff, text_len, text);
  
  text_len = sprintf(buff, "example_number %u\n", (uint32_t)all.sd->example_number);
  bin_text_read_write_fixed(model_file,(char*)&all.sd->example_number, sizeof(all.sd->example_number), 
			    "", read, 
			    buff, text_len, text);

  text_len = sprintf(buff, "total_features %u\n", (uint32_t)all.sd->total_features);
  bin_text_read_write_fixed(model_file,(char*)&all.sd->total_features, sizeof(all.sd->total_features), 
			    "", read, 
			    buff, text_len, text);

  if (!read || all.model_file_ver >= VERSION_SAVE_RESUME_FIX)
  { // restore some data to allow --save_resume work more accurate

      // fix average loss
      double total_weight = 0.; //value holder as g* may be null
      if (!read && g != nullptr) total_weight = g->total_weight;
      text_len = sprintf(buff, "gd::total_weight %f\n", total_weight);
      bin_text_read_write_fixed(model_file,(char*)&total_weight, sizeof(total_weight),
                                "", read,
                                buff, text_len, text);
      if (read && g != nullptr) g->total_weight = total_weight;

      // fix "loss since last" for first printed out example details
      text_len = sprintf(buff, "sd::old_weighted_examples %f\n", all.sd->old_weighted_examples);
      bin_text_read_write_fixed(model_file,(char*)&all.sd->old_weighted_examples, sizeof(all.sd->old_weighted_examples),
                                "", read,
                                buff, text_len, text);

      // fix "number of examples per pass"
      text_len = sprintf(buff, "current_pass %u\n", (uint32_t)all.current_pass);
      bin_text_read_write_fixed(model_file,(char*)&all.current_pass, sizeof(all.current_pass),
                                "", read,
                                buff, text_len, text);
  }

  if (!all.training) // reset various things so that we report test set performance properly
    {
      all.sd->sum_loss = 0;
      all.sd->sum_loss_since_last_dump = 0;
      all.sd->dump_interval = 1.;
      all.sd->weighted_examples = 0.;
      all.sd->weighted_labels = 0.;
      all.sd->weighted_unlabeled_examples = 0.;
      all.sd->example_number = 0;
      all.sd->total_features = 0;
    }
  
  uint32_t length = 1 << all.num_bits;
  uint32_t stride = 1 << all.reg.stride_shift;
  int c = 0;
  uint32_t i = 0;
  size_t brw = 1;
  do 
    {
      brw = 1;
      weight* v; 
      if (read)
	{
	  c++;
	  brw = bin_read_fixed(model_file, (char*)&i, sizeof(i),"");
	  if (brw > 0)
	    {
	      assert (i< length);		
	      v = &(all.reg.weight_vector[stride*i]);
	      if (! g->adaptive && ! g->normalized)
		brw += bin_read_fixed(model_file, (char*)v, sizeof(*v), "");
	      else if ((g->adaptive && !g->normalized) || (!g->adaptive && g->normalized))
		brw += bin_read_fixed(model_file, (char*)v, sizeof(*v)*2, "");
	      else //adaptive and normalized
		brw += bin_read_fixed(model_file, (char*)v, sizeof(*v)*3, "");	
	      if (!all.training)
		v[1]=v[2]=0.;
	    }
	}
      else // write binary or text
	{
	  v = &(all.reg.weight_vector[stride*i]);
	  if (*v != 0.)
	    {
	      c++;
	      char buff[512];
	      int text_len = sprintf(buff, "%d", i);
	      brw = bin_text_write_fixed(model_file,(char *)&i, sizeof (i),
					 buff, text_len, text);
	      if (! g->adaptive && ! g->normalized)
		{
		  text_len = sprintf(buff, ":%f\n", *v);
		  brw+= bin_text_write_fixed(model_file,(char *)v, sizeof (*v),
					     buff, text_len, text);
		}
	      else if ((g->adaptive && !g->normalized) || (!g->adaptive && g->normalized))
		{//either adaptive or normalized
		  text_len = sprintf(buff, ":%f %f\n", *v, *(v+1));
		  brw+= bin_text_write_fixed(model_file,(char *)v, 2*sizeof (*v),
					     buff, text_len, text);
		}
	      else
		{//adaptive and normalized
		  text_len = sprintf(buff, ":%f %f %f\n", *v, *(v+1), *(v+2));
		  brw+= bin_text_write_fixed(model_file,(char *)v, 3*sizeof (*v),
					     buff, text_len, text);
		}
	    }
	}
      if (!read)
	i++;
    }
  while ((!read && i < length) || (read && brw >0));  
}

void save_load(gd& g, io_buf& model_file, bool read, bool text)
{
  vw& all = *g.all;
  if(read)
    {
      initialize_regressor(all);

      if(all.adaptive && all.initial_t > 0)
	{
	  uint32_t length = 1 << all.num_bits;
	  uint32_t stride = 1 << all.reg.stride_shift;
	  for (size_t j = 1; j < stride*length; j+=stride)
	    {
	      all.reg.weight_vector[j] = all.initial_t;   //for adaptive update, we interpret initial_t as previously seeing initial_t fake datapoints, all with squared gradient=1
	      //NOTE: this is not invariant to the scaling of the data (i.e. when combined with normalized). Since scaling the data scales the gradient, this should ideally be 
	      //feature_range*initial_t, or something like that. We could potentially fix this by just adding this base quantity times the current range to the sum of gradients 
	      //stored in memory at each update, and always start sum of gradients to 0, at the price of additional additions and multiplications during the update...
	    }
	}
      
      if (g.initial_constant != 0.0)
        VW::set_weight(all, constant, 0, g.initial_constant);
    }

  if (model_file.files.size() > 0)
    {
      bool resume = all.save_resume;
      char buff[512];
      uint32_t text_len = sprintf(buff, ":%d\n", resume);
      bin_text_read_write_fixed(model_file,(char *)&resume, sizeof (resume),
				"", read,
				buff, text_len, text);
      if (resume)
      {
          if (read && all.model_file_ver < VERSION_SAVE_RESUME_FIX)
           cerr << endl << "WARNING: --save_resume functionality is known to have inaccuracy in model files version less than " << VERSION_SAVE_RESUME_FIX << endl << endl;
     // save_load_online_state(g, model_file, read, text);
        save_load_online_state(all, model_file, read, text, &g);
      }
      else
	save_load_regressor(all, model_file, read, text);
    }
}

template<bool sparse_l2, bool invariant, bool sqrt_rate, uint32_t adaptive, uint32_t normalized, uint32_t spare, uint32_t next>
uint32_t set_learn(vw& all, bool feature_mask_off, gd& g)
{
  all.normalized_idx = normalized;
  if (feature_mask_off)
    {
      g.learn = learn<sparse_l2, invariant, sqrt_rate, true, adaptive, normalized, spare>;
      g.update = update<sparse_l2, invariant, sqrt_rate, true, adaptive, normalized, spare>;
      return next;
    }
  else
    {
      g.learn = learn<sparse_l2, invariant, sqrt_rate, false, adaptive, normalized, spare>;
      g.update = update<sparse_l2, invariant, sqrt_rate, false, adaptive, normalized, spare>;
      return next;
    }
}

template<bool invariant, bool sqrt_rate, uint32_t adaptive, uint32_t normalized, uint32_t spare, uint32_t next>
uint32_t set_learn(vw& all, bool feature_mask_off, gd& g)
{
  if (g.sparse_l2 > 0.f)
    return set_learn<true, invariant, sqrt_rate, adaptive, normalized, spare, next>(all, feature_mask_off, g);
  else
    return set_learn<false, invariant, sqrt_rate, adaptive, normalized, spare, next>(all, feature_mask_off, g);
}

template<bool sqrt_rate, uint32_t adaptive, uint32_t normalized, uint32_t spare, uint32_t next>
uint32_t set_learn(vw& all, bool feature_mask_off, gd& g)
{
  if (all.invariant_updates)
    return set_learn<true, sqrt_rate, adaptive, normalized, spare, next>(all, feature_mask_off, g);
  else
    return set_learn<false, sqrt_rate, adaptive, normalized, spare, next>(all, feature_mask_off, g);
}

template<bool sqrt_rate, uint32_t adaptive, uint32_t spare>
uint32_t set_learn(vw& all, bool feature_mask_off, gd& g)
{
  // select the appropriate learn function based on adaptive, normalization, and feature mask
  if (all.normalized_updates)
    return set_learn<sqrt_rate, adaptive, adaptive+1, adaptive+2, adaptive+3>(all, feature_mask_off, g);
  else
    return set_learn<sqrt_rate, adaptive, 0, spare, spare+1>(all, feature_mask_off, g);
}

template<bool sqrt_rate>
uint32_t set_learn(vw& all, bool feature_mask_off, gd& g)
{
  if (all.adaptive)
    return set_learn<sqrt_rate, 1, 2>(all, feature_mask_off, g);
  else
    return set_learn<sqrt_rate, 0, 0>(all, feature_mask_off, g);
}

uint32_t ceil_log_2(uint32_t v)
{
  if (v==0)
    return 0;
  else 
    return 1 + ceil_log_2(v >> 1);
}

base_learner* setup(vw& all)
{
  new_options(all, "Gradient Descent options")
    ("sgd", "use regular stochastic gradient descent update.")
    ("adaptive", "use adaptive, individual learning rates.")
    ("invariant", "use safe/importance aware updates.")
    ("normalized", "use per feature normalized updates")
    ("sparse_l2", po::value<float>()->default_value(0.f), "use per feature normalized updates");
  add_options(all);
  po::variables_map& vm = all.vm;
  gd& g = calloc_or_die<gd>();
  g.all = &all;
  g.all->normalized_sum_norm_x = 0;
  g.no_win_counter = 0;
  g.total_weight = 0.;
  g.early_stop_thres = 3;
  g.sparse_l2 = vm["sparse_l2"].as<float>();
  g.neg_norm_power = (all.adaptive ? (all.power_t - 1.f) : -1.f);
  g.neg_power_t = - all.power_t;

  if(all.initial_t > 0)//for the normalized update: if initial_t is bigger than 1 we interpret this as if we had seen (all.initial_t) previous fake datapoints all with norm 1
    {
      g.all->normalized_sum_norm_x = all.initial_t;
      g.total_weight = all.initial_t;
    }

  bool feature_mask_off = true;
  if(vm.count("feature_mask"))
    feature_mask_off = false;

  if(!all.holdout_set_off)
  {
    all.sd->holdout_best_loss = FLT_MAX;
    if(vm.count("early_terminate"))      
      g.early_stop_thres = vm["early_terminate"].as< size_t>();     
  }

  if (vm.count("constant")) {
      g.initial_constant = vm["constant"].as<float>();     
  }

  if( !all.training || ( ( vm.count("sgd") || vm.count("adaptive") || vm.count("invariant") || vm.count("normalized") ) ) )
    {//nondefault
      all.adaptive = all.training && vm.count("adaptive");
      g.adaptive = all.adaptive;
      all.invariant_updates = all.training && vm.count("invariant");
      all.normalized_updates = all.training && vm.count("normalized");
      g.normalized = all.normalized_updates;
      
      if(!vm.count("learning_rate") && !vm.count("l") && !(all.adaptive && all.normalized_updates))
	all.eta = 10; //default learning rate to 10 for non default update rule
      
      //if not using normalized or adaptive, default initial_t to 1 instead of 0
      if(!all.adaptive && !all.normalized_updates){
	if (!vm.count("initial_t")) {
	  all.sd->t = 1.f;
	  all.sd->weighted_unlabeled_examples = 1.f;
	  all.initial_t = 1.f;
	}
	all.eta *= powf((float)(all.sd->t), all.power_t);
      }
    }
  
  if (pow((double)all.eta_decay_rate, (double)all.numpasses) < 0.0001 )
    cerr << "Warning: the learning rate for the last pass is multiplied by: " << pow((double)all.eta_decay_rate, (double)all.numpasses)
	 << " adjust --decay_learning_rate larger to avoid this." << endl;


  
  if (all.reg_mode % 2)
    if (all.audit || all.hash_inv) {
      g.predict = predict<true, true>;   g.multipredict = multipredict<true, true>; }
    else {
      g.predict = predict<true, false>;  g.multipredict = multipredict<true, false>; }
  else if (all.audit || all.hash_inv) {
    g.predict = predict<false, true>;    g.multipredict = multipredict<false, true>; }
  else {
    g.predict = predict<false, false>;   g.multipredict = multipredict<false, false>; }

  uint32_t stride;
  if (all.power_t == 0.5)
    stride = set_learn<true>(all, feature_mask_off, g);
  else
    stride = set_learn<false>(all, feature_mask_off, g);
  all.reg.stride_shift = ceil_log_2(stride-1);

  learner<gd>& ret = init_learner(&g, g.learn, ((uint64_t)1 << all.reg.stride_shift));
  ret.set_predict(g.predict);
  ret.set_multipredict(g.multipredict);
  ret.set_update(g.update);
  ret.set_save_load(save_load);
  ret.set_end_pass(end_pass);
  return make_base(ret);
}
}<|MERGE_RESOLUTION|>--- conflicted
+++ resolved
@@ -163,56 +163,56 @@
 
 #include <algorithm>
 
-struct string_value {
-  float v;
-  string s;
-  friend bool operator<(const string_value& first, const string_value& second);
-};
-
- inline float sign(float w){ if (w < 0.) return -1.; else  return 1.;}
- 
- inline float trunc_weight(const float w, const float gravity){
-   return (gravity < fabsf(w)) ? w - sign(w) * gravity : 0.f;
- }
-
-bool operator<(const string_value& first, const string_value& second)
-{
+  struct string_value {
+    float v;
+    string s;
+    friend bool operator<(const string_value& first, const string_value& second);
+  };
+
+  inline float sign(float w){ if (w < 0.) return -1.; else  return 1.;}
+
+  inline float trunc_weight(const float w, const float gravity){
+     return (gravity < fabsf(w)) ? w - sign(w) * gravity : 0.f;
+   }
+
+  bool operator<(const string_value& first, const string_value& second)
+  {
     return fabsf(first.v) > fabsf(second.v);
-}
+  }
 
   struct audit_results
-{ 
+  {
       vw& all;
       const size_t offset;
       vector<string> ns_pre;
       vector<string_value> results;
       audit_results(vw& p_all, const size_t p_offset):all(p_all), offset(p_offset) {}
   };
-  
-  
+
+
   inline void audit_interaction(audit_results& dat, const audit_data* f)
   {
       if (f == nullptr)
       {
           dat.ns_pre.pop_back();
           return;
-  }
- 
+      }
+
       string ns_pre;
       if (!dat.ns_pre.empty())
           ns_pre += '*';
-    
+
       if (f->space && (*(f->space) != ' '))
       {
           ns_pre.append((const char*)f->space);
           ns_pre += '^';
-    }
+      }
       ns_pre.append(f->feature);
       dat.ns_pre.push_back(ns_pre);
   }
 
   inline void audit_feature(audit_results& dat, const float ft_weight, const uint32_t ft_idx)
-{
+  {
       size_t index = ft_idx & dat.all.reg.weight_mask;
       weight* weights = dat.all.reg.weight_vector;
       size_t stride_shift = dat.all.reg.stride_shift;
@@ -222,38 +222,34 @@
 
       if(dat.all.audit)
       {
-  ostringstream tempstream;
+        ostringstream tempstream;
         tempstream << ':' << (index >> stride_shift) << ':' << ft_weight
                    << ':' << trunc_weight(weights[index], (float)dat.all.sd->gravity) * (float)dat.all.sd->contraction;
 
         if(dat.all.adaptive)
           tempstream << '@' << weights[index+1];
 
- 
+
         string_value sv = {weights[index]*ft_weight, ns_pre+tempstream.str()};
         dat.results.push_back(sv);
-}
+      }
 
       if(dat.all.current_pass == 0 && dat.all.hash_inv)
       { //for invert_hash
 
           if (dat.offset != 0)
           {   // otherwise --oaa output no features for class > 0.
-  ostringstream tempstream;
+              ostringstream tempstream;
               tempstream << '[' << (dat.offset >> stride_shift) << ']';
               ns_pre += tempstream.str();
           }
 
           if(!dat.all.name_index_map.count(ns_pre))
               dat.all.name_index_map.insert(std::map< std::string, size_t>::value_type(ns_pre, index >> stride_shift));
-  }
-
-<<<<<<< HEAD
-}
-
-
-=======
->>>>>>> dc5532fa
+      }
+
+  }
+
 void print_features(vw& all, example& ec)
 {
   weight* weights = all.reg.weight_vector;
@@ -276,24 +272,24 @@
     {
 
       audit_results dat(all,ec.ft_offset);
-      
+
       for (unsigned char* i = ec.indices.begin; i != ec.indices.end; ++i)
-	{
+      {
           v_array<audit_data>& ns =  ec.audit_features[(size_t)*i];
         for (audit_data* a = ns.begin; a != ns.end; ++a)
-	    {
+        {
             audit_interaction(dat, a);
             audit_feature(dat, a->x, (uint32_t)a->weight_index + ec.ft_offset);
             audit_interaction(dat, NULL);
-	    }
-	}
+        }
+      }
 
       INTERACTIONS::generate_interactions<audit_results, const uint32_t, audit_feature, audit_data, audit_interaction >(all, ec, dat, ec.audit_features);
 
       sort(dat.results.begin(),dat.results.end());
       if(all.audit){
         for (vector<string_value>::const_iterator sv = dat.results.begin(); sv!= dat.results.end(); ++sv)
-	  cout << '\t' << (*sv).s;
+            cout << '\t' << (*sv).s;
         cout << endl;
       }
 
@@ -355,7 +351,7 @@
   if (l1)
     ec.partial_prediction = trunc_predict(all, ec, all.sd->gravity);
   else
-    ec.partial_prediction = inline_predict(all, ec);
+    ec.partial_prediction = inline_predict(all, ec);    
   
   ec.partial_prediction *= (float)all.sd->contraction;
   ec.pred.scalar = finalize_prediction(all.sd, ec.partial_prediction);
@@ -464,7 +460,7 @@
     nd.pred_per_update += x2 * w[spare];
   }
 }
-
+  
   bool global_print_features = false;
 template<bool sqrt_rate, bool feature_mask_off, size_t adaptive, size_t normalized, size_t spare>
   float get_pred_per_update(gd& g, example& ec)
@@ -475,7 +471,7 @@
     if (grad_squared == 0) return 1.;
     
     norm_data nd = {grad_squared, 0., 0., {g.neg_power_t, g.neg_norm_power}};
-
+    
     foreach_feature<norm_data,pred_per_update_feature<sqrt_rate, feature_mask_off, adaptive, normalized, spare> >(all, ec, nd);
 
     if(normalized) {
