#include "reductions.h"
#include "simple_label.h"

using namespace LEARNER;

namespace ALINK {
  const int autoconstant = 524267083;
  
  struct autolink {
    uint32_t d; // degree of the polynomial
    uint32_t stride_shift;
  };

  template <bool is_learn>
  void predict_or_learn(autolink& b, learner& base, example& ec)
  {
    base.predict(ec);
    float base_pred = ec.pred.scalar;

    // add features of label
    ec.indices.push_back(autolink_namespace);
    float sum_sq = 0;
    for (size_t i = 0; i < b.d; i++)
      if (base_pred != 0.)
	{
          feature f = { base_pred, (uint32_t) (autoconstant + (i << b.stride_shift)) };
	  ec.atomics[autolink_namespace].push_back(f);
	  sum_sq += base_pred*base_pred;
	  base_pred *= ec.pred.scalar;
	}
    ec.total_sum_feat_sq += sum_sq;

    // apply predict or learn
    if (is_learn)
      base.learn(ec);
    else
      base.predict(ec);

    ec.atomics[autolink_namespace].erase();
    ec.indices.pop();
    ec.total_sum_feat_sq -= sum_sq;
  }

  learner* setup(vw& all, po::variables_map& vm)
  {
<<<<<<< HEAD
    po::options_description opts("Autolink options");
    opts.add_options()
      ("autolink", po::value<size_t>(), "create link function with polynomial d");
    vm = add_options(all,opts);
    if(!vm.count("autolink"))
      return NULL;
    
    autolink* data = calloc_or_die<autolink>();

    data->d = (uint32_t)vm["autolink"].as<size_t>();
    data->stride_shift = all.reg.stride_shift;
=======
    autolink& data = calloc_or_die<autolink>();
    data.d = (uint32_t)vm["autolink"].as<size_t>();
    data.stride_shift = all.reg.stride_shift;
>>>>>>> d3495ca3
    
    all.file_options << " --autolink " << data.d;

    learner* ret = new learner(&data, all.l);
    ret->set_learn<autolink, predict_or_learn<true> >();
    ret->set_predict<autolink, predict_or_learn<false> >();
    return ret;
  }
}<|MERGE_RESOLUTION|>--- conflicted
+++ resolved
@@ -43,7 +43,6 @@
 
   learner* setup(vw& all, po::variables_map& vm)
   {
-<<<<<<< HEAD
     po::options_description opts("Autolink options");
     opts.add_options()
       ("autolink", po::value<size_t>(), "create link function with polynomial d");
@@ -51,15 +50,9 @@
     if(!vm.count("autolink"))
       return NULL;
     
-    autolink* data = calloc_or_die<autolink>();
-
-    data->d = (uint32_t)vm["autolink"].as<size_t>();
-    data->stride_shift = all.reg.stride_shift;
-=======
     autolink& data = calloc_or_die<autolink>();
     data.d = (uint32_t)vm["autolink"].as<size_t>();
     data.stride_shift = all.reg.stride_shift;
->>>>>>> d3495ca3
     
     all.file_options << " --autolink " << data.d;
 
