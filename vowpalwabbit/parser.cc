/*
Copyright (c) by respective owners including Yahoo!, Microsoft, and
individual contributors. All rights reserved.  Released under a BSD (revised)
license as described in the file LICENSE.
 */
#include <sys/types.h>

#ifndef _WIN32
#include <sys/mman.h>
#include <sys/wait.h>
#include <unistd.h>
#include <netinet/tcp.h>
#endif

#include <signal.h>

#include <fstream>

#ifdef _WIN32
#include <winsock2.h>
#include <Windows.h>
#include <io.h>
typedef int socklen_t;

int daemon(int a, int b)
{
	exit(0);
	return 0;
}
int getpid()
{
	return (int) ::GetCurrentProcessId();
}
#else
#include <netdb.h>
#endif
#include <boost/program_options.hpp>

#ifdef __FreeBSD__
#include <netinet/in.h>
#endif

#include <errno.h>
#include <stdio.h>
#include <assert.h>
namespace po = boost::program_options;

#include "parser.h"
#include "global_data.h"
#include "parse_example.h"
#include "cache.h"
#include "gd.h"
#include "comp_io.h"
#include "unique_sort.h"
#include "constant.h"
#include "example.h"
#include "simple_label.h"
#include "vw.h"

using namespace std;

void initialize_mutex(MUTEX * pm)
{
#ifndef _WIN32
  pthread_mutex_init(pm, NULL);
#else
	::InitializeCriticalSection(pm);
#endif
}

void delete_mutex(MUTEX * pm)
{
#ifndef _WIN32
	// no operation necessary here
#else
	::DeleteCriticalSection(pm);
#endif
}

void initialize_condition_variable(CV * pcv)
{
#ifndef _WIN32
  pthread_cond_init(pcv, NULL);
#else
	::InitializeConditionVariable(pcv);
#endif
}

void mutex_lock(MUTEX * pm)
{
#ifndef _WIN32
	pthread_mutex_lock(pm);
#else
	::EnterCriticalSection(pm);
#endif
}

void mutex_unlock(MUTEX * pm)
{
#ifndef _WIN32
	pthread_mutex_unlock(pm);
#else
	::LeaveCriticalSection(pm);
#endif
}

void condition_variable_wait(CV * pcv, MUTEX * pm)
{
#ifndef _WIN32
	pthread_cond_wait(pcv, pm);
#else
	::SleepConditionVariableCS(pcv, pm, INFINITE);
#endif
}

void condition_variable_signal(CV * pcv)
{
#ifndef _WIN32
	pthread_cond_signal(pcv);
#else
	::WakeConditionVariable(pcv);
#endif
}

void condition_variable_signal_all(CV * pcv)
{
#ifndef _WIN32
	pthread_cond_broadcast(pcv);
#else
	::WakeAllConditionVariable(pcv);
#endif
}

//This should not? matter in a library mode.
bool got_sigterm;

void handle_sigterm (int)
{
  got_sigterm = true;
}

bool is_test_only(uint32_t counter, uint32_t period, uint32_t after, bool holdout_off)
{
  if(holdout_off) return false;
  if (after == 0) // hold out by period
    return (counter % period == 0);
  else // hold out by position
    return (counter+1 >= after);
}

parser* new_parser()
{
  parser* ret = (parser*) calloc(1,sizeof(parser));
  ret->input = new io_buf;
  ret->output = new io_buf;
  ret->local_example_number = 0;
  ret->in_pass_counter = 0;
  ret->ring_size = 1 << 8;
  ret->done = false;
  ret->used_index = 0;

  return ret;
}

void set_compressed(parser* par){
  finalize_source(par);
  par->input = new comp_io_buf;
  par->output = new comp_io_buf;
}

uint32_t cache_numbits(io_buf* buf, int filepointer)
{
  v_array<char> t;

  uint32_t v_length;
  buf->read_file(filepointer, (char*)&v_length, sizeof(v_length));
  if(v_length>29){
    cerr << "cache version too long, cache file is probably invalid" << endl;
    throw exception();
  }
  t.erase();
  if (t.size() < v_length)
    t.resize(v_length);
  
  buf->read_file(filepointer,t.begin,v_length);
  version_struct v_tmp(t.begin);
  if ( v_tmp != version )
    {
      cout << "cache has possibly incompatible version, rebuilding" << endl;
      t.delete_v();
      return 0;
    }

  char temp;
  if (buf->read_file(filepointer, &temp, 1) < 1) 
    {
      cout << "failed to read" << endl;
      throw exception();
    }
  if (temp != 'c')
    {
      cout << "data file is not a cache file" << endl;
      throw exception();
    }

  t.delete_v();
  
  const int total = sizeof(uint32_t);
  char* p[total];
  if (buf->read_file(filepointer, p, total) < total) 
    {
      return true;
    }

  uint32_t cache_numbits = *(uint32_t *)p;
  return cache_numbits;
}

bool member(v_array<int> ids, int id)
{
  for (size_t i = 0; i < ids.size(); i++)
    if (ids[i] == id)
      return true;
  return false;
}

void reset_source(vw& all, size_t numbits)
{
  io_buf* input = all.p->input;
  input->current = 0;
  if (all.p->write_cache)
    {
      all.p->output->flush();
      all.p->write_cache = false;
      all.p->output->close_file();
	  remove(all.p->output->finalname.begin);
      rename(all.p->output->currentname.begin, all.p->output->finalname.begin);
      while(input->files.size() > 0)
	{
	  int fd = input->files.pop();
	  if (!member(all.final_prediction_sink, (size_t) fd))
#ifdef _WIN32
	    _close(fd);
#else
	    close(fd);
#endif
	}
      input->open_file(all.p->output->finalname.begin, all.stdin_off, io_buf::READ); //pushing is merged into open_file
      all.p->reader = read_cached_features;
    }
  if ( all.p->resettable == true )
    {
      if (all.daemon)
	{
	  // wait for all predictions to be sent back to client
	  mutex_lock(&all.p->output_lock);
	  while (all.p->local_example_number != all.p->parsed_examples)
	    condition_variable_wait(&all.p->output_done, &all.p->output_lock);
	  mutex_unlock(&all.p->output_lock);
	  
	  // close socket, erase final prediction sink and socket
#ifdef _WIN32
	  _close(all.p->input->files[0]);
#else
	  close(all.p->input->files[0]);
#endif
	  all.final_prediction_sink.erase();
	  all.p->input->files.erase();
	  
	  sockaddr_in client_address;
	  socklen_t size = sizeof(client_address);
	  int f = (int)accept(all.p->bound_sock,(sockaddr*)&client_address,&size);
	  if (f < 0)
	    {
	      cerr << "bad client socket!" << endl;
	      throw exception();
	    }
	  
	  // note: breaking cluster parallel online learning by dropping support for id
	  
	  all.final_prediction_sink.push_back((size_t) f);
	  all.p->input->files.push_back(f);

	  if (isbinary(*(all.p->input))) {
	    all.p->reader = read_cached_features;
	    all.print = binary_print_result;
	  } else {
	    all.p->reader = read_features;
	    all.print = print_result;
	  }
	}
      else {
	for (size_t i = 0; i < input->files.size();i++)
	  {
	    input->reset_file(input->files[i]);
	    if (cache_numbits(input, input->files[i]) < numbits) {
	      cerr << "argh, a bug in caching of some sort!  Exiting\n" ;
	      throw exception();
	    }
	  }
      }
    }
}

void finalize_source(parser* p)
{
#ifdef _WIN32
  int f = _fileno(stdin);
#else
  int f = fileno(stdin);
#endif
  while (!p->input->files.empty() && p->input->files.last() == f)
    p->input->files.pop();
  p->input->close_files();

  delete p->input;
  p->output->close_files();
  delete p->output;
}

void make_write_cache(vw& all, string &newname, bool quiet)
{
  io_buf* output = all.p->output;
  if (output->files.size() != 0){
    cerr << "Warning: you tried to make two write caches.  Only the first one will be made." << endl;
    return;
  }

  string temp = newname+string(".writing");
  push_many(output->currentname,temp.c_str(),temp.length()+1);
  
  int f = output->open_file(temp.c_str(), all.stdin_off, io_buf::WRITE);
  if (f == -1) {
    cerr << "can't create cache file !" << endl;
    return;
  }

  uint32_t v_length = (uint32_t)version.to_string().length()+1;

  output->write_file(f, &v_length, sizeof(v_length));
  output->write_file(f,version.to_string().c_str(),v_length);
  output->write_file(f,"c",1);
  output->write_file(f, &all.num_bits, sizeof(all.num_bits));
  
  push_many(output->finalname,newname.c_str(),newname.length()+1);
  all.p->write_cache = true;
  if (!quiet)
    cerr << "creating cache_file = " << newname << endl;
}

void parse_cache(vw& all, po::variables_map &vm, string source,
		 bool quiet)
{
  vector<string> caches;
  if (vm.count("cache_file"))
    caches = vm["cache_file"].as< vector<string> >();
  if (vm.count("cache"))
    caches.push_back(source+string(".cache"));

  all.p->write_cache = false;

  for (size_t i = 0; i < caches.size(); i++)
    {
      int f = -1;
      if (!vm.count("kill_cache"))
        f = all.p->input->open_file(caches[i].c_str(), all.stdin_off, io_buf::READ);
      if (f == -1)
	make_write_cache(all, caches[i], quiet);
      else {
	uint32_t c = cache_numbits(all.p->input, f);
	if (all.default_bits)
	  all.num_bits = c;
	if (c < all.num_bits) {
          all.p->input->close_file();          
	  make_write_cache(all, caches[i], quiet);
	}
	else {
	  if (!quiet)
	    cerr << "using cache_file = " << caches[i].c_str() << endl;
	  all.p->reader = read_cached_features;
	  if (c == all.num_bits)
	    all.p->sorted_cache = true;
	  else
	    all.p->sorted_cache = false;
	  all.p->resettable = true;
	}
      }
    }
  
  all.parse_mask = (1 << all.num_bits) - 1;
  if (caches.size() == 0)
    {
      if (!quiet)
	cerr << "using no cache" << endl;
      all.p->output->space.delete_v();
    }
}

//For macs
#ifndef MAP_ANONYMOUS
# define MAP_ANONYMOUS MAP_ANON
#endif


void parse_source_args(vw& all, po::variables_map& vm, bool quiet, size_t passes)
{
  all.p->input->current = 0;
  parse_cache(all, vm, all.data_filename, quiet);

  string hash_function("strings");
  if(vm.count("hash")) 
    hash_function = vm["hash"].as<string>();
  
  if (all.daemon || all.active)
    {
      all.p->bound_sock = (int)socket(PF_INET, SOCK_STREAM, 0);
      if (all.p->bound_sock < 0) {
	cerr << "can't open socket!" << endl;
	throw exception();
      }

      int on = 1;
      if (setsockopt(all.p->bound_sock, SOL_SOCKET, SO_REUSEADDR, (char*)&on, sizeof(on)) < 0) 
	perror("setsockopt SO_REUSEADDR");

      sockaddr_in address;
      address.sin_family = AF_INET;
      address.sin_addr.s_addr = htonl(INADDR_ANY);
      short unsigned int port = 26542;
      if (vm.count("port"))
	port = (uint16_t)vm["port"].as<size_t>();
      address.sin_port = htons(port);

      // attempt to bind to socket
      if ( ::bind(all.p->bound_sock,(sockaddr*)&address, sizeof(address)) < 0 )
	{
	  cerr << "failure to bind!" << endl;
	  throw exception();
	}
      int source_count = 1;
      
      // listen on socket
      listen(all.p->bound_sock, source_count);

      // background process
      if (!all.active && daemon(1,1))
	{
	  cerr << "failure to background!" << endl;
	  throw exception();
	}
      // write pid file
      if (vm.count("pid_file"))
	{
	  ofstream pid_file;
	  pid_file.open(vm["pid_file"].as<string>().c_str());
	  if (!pid_file.is_open())
	    {
	      cerr << "error writing pid file" << endl;
	      throw exception();
	    }
	  pid_file << getpid() << endl;
	  pid_file.close();
	}

      if (all.daemon && !all.active)
	{
#ifdef _WIN32
		throw exception();
#else
	  // weights will be shared across processes, accessible to children
	  float* shared_weights = 
	    (float*)mmap(0,all.reg.stride * all.length() * sizeof(float), 
			 PROT_READ|PROT_WRITE, MAP_SHARED|MAP_ANONYMOUS, -1, 0);

	  size_t float_count = all.reg.stride * all.length();
	  weight* dest = shared_weights;
	  memcpy(dest, all.reg.weight_vector, float_count*sizeof(float));
	  free(all.reg.weight_vector);
	  all.reg.weight_vector = dest;
	  
	  // learning state to be shared across children
	  shared_data* sd = (shared_data *)mmap(0,sizeof(shared_data),
			 PROT_READ|PROT_WRITE, MAP_SHARED|MAP_ANONYMOUS, -1, 0);
	  memcpy(sd, all.sd, sizeof(shared_data));
	  free(all.sd);
	  all.sd = sd;

	  // create children
	  size_t num_children = all.num_children;
	  v_array<int> children;
	  children.resize(num_children);
	  for (size_t i = 0; i < num_children; i++)
	    {
	      // fork() returns pid if parent, 0 if child
	      // store fork value and run child process if child
	      if ((children[i] = fork()) == 0)
		goto child;
	    }

	  // install signal handler so we can kill children when killed
	  {
	    struct sigaction sa;
	    // specifically don't set SA_RESTART in sa.sa_flags, so that
	    // waitid will be interrupted by SIGTERM with handler installed
	    memset(&sa, 0, sizeof(sa));
	    sa.sa_handler = handle_sigterm;
	    sigaction(SIGTERM, &sa, NULL);
	  }

	  while (true)
	    {
	      // wait for child to change state; if finished, then respawn
	      int status;
	      pid_t pid = wait(&status);
	      if (got_sigterm)
		{
		  for (size_t i = 0; i < num_children; i++)
		    kill(children[i], SIGTERM);
		  exit(0);
		}
	      if (pid < 0)
		continue;
	      for (size_t i = 0; i < num_children; i++)
		if (pid == children[i])
		  {
		    if ((children[i]=fork()) == 0)
		      goto child;
		    break;
		  }
	    }

#endif
	}

#ifndef _WIN32
	child:
#endif
      sockaddr_in client_address;
      socklen_t size = sizeof(client_address);
      all.p->max_fd = 0;
      if (!all.quiet)
	cerr << "calling accept" << endl;
      int f = (int)accept(all.p->bound_sock,(sockaddr*)&client_address,&size);
      if (f < 0)
	{
	  cerr << "bad client socket!" << endl;
	  throw exception();
	}
      
      all.p->label_sock = f;
      all.print = print_result;
      
      all.final_prediction_sink.push_back((size_t) f);
      
      all.p->input->files.push_back(f);
      all.p->max_fd = max(f, all.p->max_fd);
      if (!all.quiet)
	cerr << "reading data from port " << port << endl;

      all.p->max_fd++;
      if(all.active)
	{
	  all.p->reader = read_features;
	  all.p->hasher = getHasher(hash_function);
	}
      else {
	if (isbinary(*(all.p->input))) {
	  all.p->reader = read_cached_features;
	  all.print = binary_print_result;
	} else {
	  all.p->reader = read_features;
	  
	}
	all.p->hasher = getHasher(hash_function);
	all.p->sorted_cache = true;
      }

      all.p->resettable = all.p->write_cache || all.daemon;
    }
  
  else  // was: else if (vm.count("data"))
    {
      string hash_function("strings");
      if(vm.count("hash")) 
	hash_function = vm["hash"].as<string>();

      if (all.p->input->files.size() > 0)
	{
	  if (!quiet)
	    cerr << "ignoring text input in favor of cache input" << endl;
	}
      else
	{
	  string temp = all.data_filename;
	  if (!quiet)
	    cerr << "Reading datafile = " << temp << endl;
	  int f = all.p->input->open_file(temp.c_str(), all.stdin_off, io_buf::READ);
	  if (f == -1 && temp.size() != 0)
	    {
			cerr << "can't open '" << temp << "', sailing on!" << endl;
	    }
	  all.p->reader = read_features;
	  all.p->hasher = getHasher(hash_function);
	  all.p->resettable = all.p->write_cache;
	}
    }

  if (passes > 1 && !all.p->resettable)
    {
      cerr << all.program_name << ": need a cache file for multiple passes: try using --cache_file" << endl;  
      throw exception();
    }
  all.p->input->count = all.p->input->files.size();
  if (!quiet)
    cerr << "num sources = " << all.p->input->files.size() << endl;
}

bool parser_done(parser* p)
{
  if (p->done)
    {
      if (p->used_index != p->parsed_examples)
	return false;
      return true;
    }
  return false;
}

void addgrams(vw& all, size_t ngram, size_t skip_gram, v_array<feature>& atomics, v_array<audit_data>& audits,
	      size_t initial_length, v_array<size_t> &gram_mask, size_t skips)
{
  if (ngram == 0 && gram_mask.last() < initial_length)
    {
      size_t last = initial_length - gram_mask.last();
      for(size_t i = 0; i < last; i++)
	{
	  size_t new_index = atomics[i].weight_index;
	  for (size_t n = 1; n < gram_mask.size(); n++)
	    new_index = new_index*quadratic_constant + atomics[i+gram_mask[n]].weight_index;
	  feature f = {1.,(uint32_t)(new_index)};
	  atomics.push_back(f);
	  if ((all.audit || all.hash_inv) && audits.size() >= initial_length)
	    {
	      string feature_name(audits[i].feature);
	      for (size_t n = 1; n < gram_mask.size(); n++)
		{
		  feature_name += string("^");
		  feature_name += string(audits[i+gram_mask[n]].feature);
		}
	      string feature_space = string(audits[i].space);
	      
	      audit_data a_feature = {NULL,NULL,new_index, 1., true};
	      a_feature.space = (char*)malloc(feature_space.length()+1);
	      strcpy(a_feature.space, feature_space.c_str());
	      a_feature.feature = (char*)malloc(feature_name.length()+1);
	      strcpy(a_feature.feature, feature_name.c_str());
	      audits.push_back(a_feature);
	    }
	}
    }
  if (ngram > 0)
    {
      gram_mask.push_back(gram_mask.last()+1+skips);
      addgrams(all, ngram-1, skip_gram, atomics, audits, initial_length, gram_mask, 0);
      gram_mask.pop();
    }
  if (skip_gram > 0 && ngram > 0)
    addgrams(all, ngram, skip_gram-1, atomics, audits, initial_length, gram_mask, skips+1);
}

/**
 * This function adds k-skip-n-grams to the feature vector.
 * Definition of k-skip-n-grams:
 * Consider a feature vector - a, b, c, d, e, f
 * 2-skip-2-grams would be - ab, ac, ad, bc, bd, be, cd, ce, cf, de, df, ef
 * 1-skip-3-grams would be - abc, abd, acd, ace, bcd, bce, bde, bdf, cde, cdf, cef, def
 * Note that for a n-gram, (n-1)-grams, (n-2)-grams... 2-grams are also appended
 * The k-skip-n-grams are appended to the feature vector.
 * Hash is evaluated using the principle h(a, b) = h(a)*X + h(b), where X is a random no.
 * 32 random nos. are maintained in an array and are used in the hashing.
 */
void generateGrams(vw& all, example* &ex) {
  for(unsigned char* index = ex->indices.begin; index < ex->indices.end; index++)
    {
      size_t length = ex->atomics[*index].size();
      for (size_t n = 1; n < all.ngram[*index]; n++)
	{
	  all.p->gram_mask.erase();
	  all.p->gram_mask.push_back((size_t)0);
	  addgrams(all, n, all.skips[*index], ex->atomics[*index], 
		   ex->audit_features[*index], 
		   length, all.p->gram_mask, 0);
	}
    }
}

example* get_unused_example(vw& all)
{
  while (true)
    {
      mutex_lock(&all.p->examples_lock);
      if (all.p->examples[all.p->parsed_examples % all.p->ring_size].in_use == false)
	{
	  all.p->examples[all.p->parsed_examples % all.p->ring_size].in_use = true;
	  mutex_unlock(&all.p->examples_lock);
	  return all.p->examples + (all.p->parsed_examples % all.p->ring_size);
	}
      else 
	condition_variable_wait(&all.p->example_unused, &all.p->examples_lock);
      mutex_unlock(&all.p->examples_lock);
    }
}

bool parse_atomic_example(vw& all, example* ae, bool do_read = true)
{
  if (do_read && all.p->reader(&all, ae) <= 0)
    return false;

  if(all.p->sort_features && ae->sorted == false)
    unique_sort_features(all.audit, ae);

  if (all.p->write_cache) 
    {
      all.p->lp->cache_label(ae->ld,*(all.p->output));
      cache_features(*(all.p->output), ae, (uint32_t)all.parse_mask);
    }

  return true;
}

void end_pass_example(vw& all, example* ae)
{
  all.p->lp->default_label(ae->ld);
  ae->end_pass = true;
  all.p->in_pass_counter = 0;
}

void setup_example(vw& all, example* ae)
{
  ae->partial_prediction = 0.;
  ae->num_features = 0;
  ae->total_sum_feat_sq = 0;
  ae->done = false;
  ae->loss = 0.;
  
  ae->example_counter = (size_t)(all.p->parsed_examples + 1);
  if ((!all.p->emptylines_separate_examples) || example_is_newline(ae))
    all.p->in_pass_counter++;

  ae->test_only = is_test_only(all.p->in_pass_counter, all.holdout_period, all.holdout_after, all.holdout_set_off);
  ae->global_weight = all.p->lp->get_weight(ae->ld);
  all.sd->t += ae->global_weight;
  ae->example_t = (float)all.sd->t;

  if (all.ignore_some)
    {
      if (all.audit || all.hash_inv)
	for (unsigned char* i = ae->indices.begin; i != ae->indices.end; i++)
	  if (all.ignore[*i])
	    ae->audit_features[*i].erase();
      
      for (unsigned char* i = ae->indices.begin; i != ae->indices.end; i++)
	if (all.ignore[*i])
	  {//delete namespace
	    ae->atomics[*i].erase();
	    memmove(i,i+1,(ae->indices.end - (i+1))*sizeof(*i));
	    ae->indices.end--;
	    i--;
	  }
    }

  if(all.ngram_strings.size() > 0)
    generateGrams(all, ae);    

  if (all.add_constant) {
    //add constant feature
    ae->indices.push_back(constant_namespace);
<<<<<<< HEAD
    //jntj: weights_per_problem no longer available
    //feature temp = {1,(uint32_t) (constant * all.weights_per_problem)};
    feature temp = {1,(uint32_t) (constant)};
=======
    feature temp = {1,(uint32_t) (constant * all.wpp)};
>>>>>>> e9ee6dfa
    ae->atomics[constant_namespace].push_back(temp);
    ae->total_sum_feat_sq++;
  }
  
  if(all.reg.stride != 1) //make room for per-feature information.
    {
      uint32_t stride = all.reg.stride;
      for (unsigned char* i = ae->indices.begin; i != ae->indices.end; i++)
	for(feature* j = ae->atomics[*i].begin; j != ae->atomics[*i].end; j++)
	  j->weight_index = j->weight_index*stride;
      if (all.audit || all.hash_inv)
	for (unsigned char* i = ae->indices.begin; i != ae->indices.end; i++)
	  for(audit_data* j = ae->audit_features[*i].begin; j != ae->audit_features[*i].end; j++)
	    j->weight_index = j->weight_index*stride;
    }
  
  for (unsigned char* i = ae->indices.begin; i != ae->indices.end; i++) 
    {
      ae->num_features += ae->atomics[*i].end - ae->atomics[*i].begin;
      ae->total_sum_feat_sq += ae->sum_feat_sq[*i];
    }

  if (all.rank == 0) {
    for (vector<string>::iterator i = all.pairs.begin(); i != all.pairs.end();i++)
      {
	ae->num_features 
	  += (ae->atomics[(int)(*i)[0]].end - ae->atomics[(int)(*i)[0]].begin)
	  *(ae->atomics[(int)(*i)[1]].end - ae->atomics[(int)(*i)[1]].begin);
	ae->total_sum_feat_sq += ae->sum_feat_sq[(int)(*i)[0]]*ae->sum_feat_sq[(int)(*i)[1]];
      }

    for (vector<string>::iterator i = all.triples.begin(); i != all.triples.end();i++)
      {
	ae->num_features 
	  += (ae->atomics[(int)(*i)[0]].end - ae->atomics[(int)(*i)[0]].begin)
            *(ae->atomics[(int)(*i)[1]].end - ae->atomics[(int)(*i)[1]].begin)
            *(ae->atomics[(int)(*i)[2]].end - ae->atomics[(int)(*i)[2]].begin);
	ae->total_sum_feat_sq += ae->sum_feat_sq[(int)(*i)[0]] * ae->sum_feat_sq[(int)(*i)[1]] * ae->sum_feat_sq[(int)(*i)[2]];
      }

  } else {
    for (vector<string>::iterator i = all.pairs.begin(); i != all.pairs.end();i++)
      {
	ae->num_features
	  += (ae->atomics[(int)(*i)[0]].end - ae->atomics[(int)(*i)[0]].begin) * all.rank;
	ae->num_features
	  += (ae->atomics[(int)(*i)[1]].end - ae->atomics[(int)(*i)[1]].begin) * all.rank;
      }
    for (vector<string>::iterator i = all.triples.begin(); i != all.triples.end();i++)
      {
	ae->num_features
	  += (ae->atomics[(int)(*i)[0]].end - ae->atomics[(int)(*i)[0]].begin) * all.rank;
	ae->num_features
	  += (ae->atomics[(int)(*i)[1]].end - ae->atomics[(int)(*i)[1]].begin) * all.rank;
	ae->num_features
	  += (ae->atomics[(int)(*i)[2]].end - ae->atomics[(int)(*i)[2]].begin) * all.rank;
      }
  }
}

namespace VW{
  example* new_unused_example(vw& all) { 
    example* ec = get_unused_example(all);
    all.p->lp->default_label(ec->ld);
    all.p->parsed_examples++;
    ec->example_counter = all.p->parsed_examples;
    return ec;
  }
  example* read_example(vw& all, char* example_line)
  {
    example* ret = get_unused_example(all);

    read_line(all, ret, example_line);
	parse_atomic_example(all,ret,false);
    setup_example(all, ret);
    all.p->parsed_examples++;

    return ret;
  }

  void add_constant_feature(vw& vw, example*ec) {
    uint32_t cns = constant_namespace;
    ec->indices.push_back(cns);
    feature temp = {1,(uint32_t) constant};
    ec->atomics[cns].push_back(temp);
    ec->total_sum_feat_sq++;
    ec->num_features++;
  }

  void add_label(example* ec, float label, float weight, float base)
  {
    label_data* l = (label_data*)ec->ld;
    l->label = label;
    l->weight = weight;
    l->initial = base;
  }

  example* import_example(vw& all, vector<feature_space> vf)
  {
    example* ret = get_unused_example(all);
    all.p->lp->default_label(ret->ld);
    for (size_t i = 0; i < vf.size();i++)
      {
	uint32_t index = vf[i].first;
	ret->indices.push_back(index);
	for (size_t j = 0; j < vf[i].second.size(); j++)
	  {	    
	    ret->sum_feat_sq[index] += vf[i].second[j].x * vf[i].second[j].x;
	    ret->atomics[index].push_back(vf[i].second[j]);
	  }
      }
	parse_atomic_example(all,ret,false);
    setup_example(all, ret);
    all.p->parsed_examples++;
    return ret;
  }

  example* import_example(vw& all, primitive_feature_space* features, size_t len)
  {
    example* ret = get_unused_example(all);
    all.p->lp->default_label(ret->ld);
    for (size_t i = 0; i < len;i++)
      {
	uint32_t index = features[i].name;
	ret->indices.push_back(index);
	for (size_t j = 0; j < features[i].len; j++)
	  {	    
	    ret->sum_feat_sq[index] += features[i].fs[j].x * features[i].fs[j].x;
	    ret->atomics[index].push_back(features[i].fs[j]);
	  }
      }
    parse_atomic_example(all,ret,false); // all.p->parsed_examples++;
    setup_example(all, ret);
    
    return ret;
  }

  primitive_feature_space* export_example(vw& all, example* ec, size_t& len)
  {
    len = ec->indices.size();
    primitive_feature_space* fs_ptr = new primitive_feature_space[len]; 
    
    int fs_count = 0;
    for (unsigned char* i = ec->indices.begin; i != ec->indices.end; i++)
      {
		fs_ptr[fs_count].name = *i;
		fs_ptr[fs_count].len = ec->atomics[*i].size();
		fs_ptr[fs_count].fs = new feature[fs_ptr[fs_count].len];
	
		int f_count = 0;
		for (feature *f = ec->atomics[*i].begin; f != ec->atomics[*i].end; f++)
		  {
			feature t = *f;
			t.weight_index /= all.reg.stride;
			fs_ptr[fs_count].fs[f_count] = t;
			f_count++;
		  }
		fs_count++;
      }
    return fs_ptr;
  }
  
  void releaseFeatureSpace(primitive_feature_space* features, size_t len)
  {
    for (size_t i = 0; i < len;i++)
      delete features[i].fs;
    delete (features);
  }

  void parse_example_label(vw& all, example&ec, string label) {
    v_array<substring> words;
    char* cstr = (char*)label.c_str();
    substring str = { cstr, cstr+label.length() };
    words.push_back(str);
    all.p->lp->parse_label(all.p, all.sd, ec.ld, words);
    words.erase();
    words.delete_v();
  }

  void empty_example(vw& all, example* ec)
  {
	if (all.audit || all.hash_inv)
      for (unsigned char* i = ec->indices.begin; i != ec->indices.end; i++) 
	{
	  for (audit_data* temp 
		 = ec->audit_features[*i].begin; 
	       temp != ec->audit_features[*i].end; temp++)
	    {
	      if (temp->alloced)
		{
		  free(temp->space);
		  free(temp->feature);
		  temp->alloced=false;
		}
	    }
	  ec->audit_features[*i].erase();
	}
    
    for (unsigned char* i = ec->indices.begin; i != ec->indices.end; i++) 
      {  
	ec->atomics[*i].erase();
	ec->sum_feat_sq[*i]=0;
      }
    
    ec->indices.erase();
    ec->tag.erase();
    ec->sorted = false;
    ec->end_pass = false;
  }

  void finish_example(vw& all, example* ec)
  {
    mutex_lock(&all.p->output_lock);
    all.p->local_example_number++;
    condition_variable_signal(&all.p->output_done);
    mutex_unlock(&all.p->output_lock);
    
    empty_example(all, ec);
    
    mutex_lock(&all.p->examples_lock);
    assert(ec->in_use);
    ec->in_use = false;
    condition_variable_signal(&all.p->example_unused);
    if (all.p->done)
      condition_variable_signal_all(&all.p->example_available);
    mutex_unlock(&all.p->examples_lock);
  }
}

#ifdef _WIN32
DWORD WINAPI main_parse_loop(LPVOID in)
#else
void *main_parse_loop(void *in)
#endif
{
	vw* all = (vw*) in;
	size_t example_number = 0;  // for variable-size batch learning algorithms


	while(!all->p->done)
	  {
            example* ae = get_unused_example(*all);
	    if (!all->do_reset_source && example_number != all->pass_length && all->max_examples > example_number
		   && parse_atomic_example(*all, ae) )
	     {
	       setup_example(*all, ae);
	       example_number++;
	     }
	    else
	     {
	       reset_source(*all, all->num_bits);
	       all->do_reset_source = false;
	       all->passes_complete++;
	       end_pass_example(*all, ae);
	       if (all->passes_complete == all->numpasses && example_number == all->pass_length)
			 {
			   all->passes_complete = 0;
			   all->pass_length = all->pass_length*2+1;
			 }
	       if (all->passes_complete >= all->numpasses && all->max_examples >= example_number)
			 {
			   mutex_lock(&all->p->examples_lock);
			   all->p->done = true;
			   mutex_unlock(&all->p->examples_lock);
			 }
	       example_number = 0;
	     }
	   mutex_lock(&all->p->examples_lock);
	   all->p->parsed_examples++;
	   condition_variable_signal_all(&all->p->example_available);
	   mutex_unlock(&all->p->examples_lock);

	  }  
	return NULL;
}

namespace VW{
example* get_example(parser* p)
{
  mutex_lock(&p->examples_lock);
  if (p->parsed_examples != p->used_index) {
    size_t ring_index = p->used_index++ % p->ring_size;
    if (!(p->examples+ring_index)->in_use)
      cout << p->used_index << " " << p->parsed_examples << " " << ring_index << endl;
    assert((p->examples+ring_index)->in_use);
    mutex_unlock(&p->examples_lock);
    
    return p->examples + ring_index;
  }
  else {
    if (!p->done)
      {
	condition_variable_wait(&p->example_available, &p->examples_lock);
	mutex_unlock(&p->examples_lock);
	return get_example(p);
      }
    else {
      mutex_unlock(&p->examples_lock);
      return NULL;
    }
  }
}

label_data* get_label(example* ec)
{
	return (label_data*)(ec->ld);
}
}

void initialize_examples(vw& all)
{
  all.p->used_index = 0;
  all.p->parsed_examples = 0;
  all.p->done = false;

  all.p->examples = (example*)calloc(all.p->ring_size, sizeof(example));

  for (size_t i = 0; i < all.p->ring_size; i++)
    {
      all.p->examples[i].ld = calloc(1,all.p->lp->label_size);
      all.p->examples[i].in_use = false;
    }
}

void adjust_used_index(vw& all)
{
	all.p->used_index=all.p->parsed_examples;
}

void initialize_parser_datastructures(vw& all)
{
  initialize_examples(all);
  initialize_mutex(&all.p->examples_lock);
  initialize_condition_variable(&all.p->example_available);
  initialize_condition_variable(&all.p->example_unused);
  initialize_mutex(&all.p->output_lock);
  initialize_condition_variable(&all.p->output_done);
}

namespace VW {
void start_parser(vw& all, bool init_structures)
{
  if (init_structures)
	initialize_parser_datastructures(all);
  #ifndef _WIN32
  pthread_create(&all.parse_thread, NULL, main_parse_loop, &all);
  #else
  all.parse_thread = ::CreateThread(NULL, 0, static_cast<LPTHREAD_START_ROUTINE>(main_parse_loop), &all, NULL, NULL);
  #endif
}
}
void free_parser(vw& all)
{
  all.p->channels.delete_v();
  all.p->words.delete_v();
  all.p->name.delete_v();

  if(all.ngram_strings.size() > 0)
    all.p->gram_mask.delete_v();
  
  for (size_t i = 0; i < all.p->ring_size; i++) 
    {
      dealloc_example(all.p->lp->delete_label, all.p->examples[i]);
    }
  free(all.p->examples);
  
  io_buf* output = all.p->output;
  if (output != NULL)
    {
      output->finalname.delete_v();
      output->currentname.delete_v();
    }

  all.p->counts.delete_v();
}

void release_parser_datastructures(vw& all)
{
  delete_mutex(&all.p->examples_lock);
  delete_mutex(&all.p->output_lock);
}

namespace VW {
void end_parser(vw& all)
{
  #ifndef _WIN32
  pthread_join(all.parse_thread, NULL);
  #else
  ::WaitForSingleObject(all.parse_thread, INFINITE);
  ::CloseHandle(all.parse_thread);
  #endif
  release_parser_datastructures(all);
}
}<|MERGE_RESOLUTION|>--- conflicted
+++ resolved
@@ -775,13 +775,7 @@
   if (all.add_constant) {
     //add constant feature
     ae->indices.push_back(constant_namespace);
-<<<<<<< HEAD
-    //jntj: weights_per_problem no longer available
-    //feature temp = {1,(uint32_t) (constant * all.weights_per_problem)};
-    feature temp = {1,(uint32_t) (constant)};
-=======
     feature temp = {1,(uint32_t) (constant * all.wpp)};
->>>>>>> e9ee6dfa
     ae->atomics[constant_namespace].push_back(temp);
     ae->total_sum_feat_sq++;
   }
