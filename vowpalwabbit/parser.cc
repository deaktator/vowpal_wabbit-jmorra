/*
Copyright (c) by respective owners including Yahoo!, Microsoft, and
individual contributors. All rights reserved.  Released under a BSD (revised)
license as described in the file LICENSE.
 */
#include <sys/types.h>

#ifndef _WIN32
#include <sys/mman.h>
#include <sys/wait.h>
#include <unistd.h>
#include <netinet/tcp.h>
#endif

#include <signal.h>

#include <fstream>

#ifdef _WIN32
#include <winsock2.h>
#include <Windows.h>
#include <io.h>
typedef int socklen_t;

int daemon(int a, int b)
{
  exit(0);
  return 0;
}
int getpid()
{
  return (int) ::GetCurrentProcessId();
}
#else
#include <netdb.h>
#endif
#include <boost/program_options.hpp>

#ifdef __FreeBSD__
#include <netinet/in.h>
#endif

#include <errno.h>
#include <stdio.h>
#include <assert.h>
namespace po = boost::program_options;

#include "parse_example.h"
#include "cache.h"
#include "unique_sort.h"
#include "constant.h"
#include "vw.h"
#include "interactions.h"
#include "vw_exception.h"

using namespace std;

void initialize_mutex(MUTEX * pm)
{
#ifndef _WIN32
  pthread_mutex_init(pm, nullptr);
#else
  ::InitializeCriticalSection(pm);
#endif
}

void delete_mutex(MUTEX * pm)
{
#ifndef _WIN32
  // no operation necessary here
#else
  ::DeleteCriticalSection(pm);
#endif
}

void initialize_condition_variable(CV * pcv)
{
#ifndef _WIN32
  pthread_cond_init(pcv, nullptr);
#else
  ::InitializeConditionVariable(pcv);
#endif
}

void mutex_lock(MUTEX * pm)
{
#ifndef _WIN32
  pthread_mutex_lock(pm);
#else
  ::EnterCriticalSection(pm);
#endif
}

void mutex_unlock(MUTEX * pm)
{
#ifndef _WIN32
  pthread_mutex_unlock(pm);
#else
  ::LeaveCriticalSection(pm);
#endif
}

void condition_variable_wait(CV * pcv, MUTEX * pm)
{
#ifndef _WIN32
  pthread_cond_wait(pcv, pm);
#else
  ::SleepConditionVariableCS(pcv, pm, INFINITE);
#endif
}

void condition_variable_signal(CV * pcv)
{
#ifndef _WIN32
  pthread_cond_signal(pcv);
#else
  ::WakeConditionVariable(pcv);
#endif
}

void condition_variable_signal_all(CV * pcv)
{
#ifndef _WIN32
  pthread_cond_broadcast(pcv);
#else
  ::WakeAllConditionVariable(pcv);
#endif
}

//This should not? matter in a library mode.
bool got_sigterm;

void handle_sigterm (int)
{
  got_sigterm = true;
}

bool is_test_only(uint32_t counter, uint32_t period, uint32_t after, bool holdout_off, uint32_t target_modulus)  // target should be 0 in the normal case, or period-1 in the case that emptylines separate examples
{
  if(holdout_off) return false;
  //cerr << "(" << counter << "," << period << "," << target_modulus << ")";
  if (after == 0) // hold out by period
    return (counter % period == target_modulus);
  else // hold out by position
    return (counter >= after);
}

parser* new_parser()
{
  parser& ret = calloc_or_die<parser>();
  ret.input = new io_buf;
  ret.output = new io_buf;
  ret.local_example_number = 0;
  ret.in_pass_counter = 0;
  ret.ring_size = 1 << 8;
  ret.done = false;
  ret.used_index = 0;

  return &ret;
}

void set_compressed(parser* par) {
  finalize_source(par);
  par->input = new comp_io_buf;
  par->output = new comp_io_buf;
}

uint32_t cache_numbits(io_buf* buf, int filepointer)
{
  v_array<char> t = v_init<char>();

  uint32_t v_length;
  buf->read_file(filepointer, (char*)&v_length, sizeof(v_length));
  if (v_length > 29)
    THROW("cache version too long, cache file is probably invalid");

  if (v_length == 0)
    THROW("cache version too short, cache file is probably invalid");

  t.erase();
  if (t.size() < v_length)
    t.resize(v_length);

  buf->read_file(filepointer,t.begin,v_length);
  version_struct v_tmp(t.begin);
  if ( v_tmp != version )
  {
    cout << "cache has possibly incompatible version, rebuilding" << endl;
    t.delete_v();
    return 0;
  }

  char temp;
  if (buf->read_file(filepointer, &temp, 1) < 1)
    THROW("failed to read");

  if (temp != 'c')
    THROW("data file is not a cache file");

  t.delete_v();

  const int total = sizeof(uint32_t);
  char* p[total];
  if (buf->read_file(filepointer, p, total) < total)
  {
    return true;
  }

  uint32_t cache_numbits = *(uint32_t *)p;
  return cache_numbits;
}

bool member(v_array<int> ids, int id)
{
  for (size_t i = 0; i < ids.size(); i++)
    if (ids[i] == id)
      return true;
  return false;
}

void reset_source(vw& all, size_t numbits)
{
  io_buf* input = all.p->input;
  input->current = 0;
  if (all.p->write_cache)
  {
    all.p->output->flush();
    all.p->write_cache = false;
    all.p->output->close_file();
    remove(all.p->output->finalname.begin);
    rename(all.p->output->currentname.begin, all.p->output->finalname.begin);
    while(input->num_files() > 0)
      if (input->compressed())
        input->close_file();
      else
      {
        int fd = input->files.pop();
        if (!member(all.final_prediction_sink, (size_t) fd))
          io_buf::close_file_or_socket(fd);
      }
    input->open_file(all.p->output->finalname.begin, all.stdin_off, io_buf::READ); //pushing is merged into open_file
    all.p->reader = read_cached_features;
  }
  if ( all.p->resettable == true )
  {
    if (all.daemon)
    {
      // wait for all predictions to be sent back to client
      mutex_lock(&all.p->output_lock);
      while (all.p->local_example_number != all.p->end_parsed_examples)
        condition_variable_wait(&all.p->output_done, &all.p->output_lock);
      mutex_unlock(&all.p->output_lock);

      // close socket, erase final prediction sink and socket
      io_buf::close_file_or_socket(all.p->input->files[0]);
      all.final_prediction_sink.erase();
      all.p->input->files.erase();

      sockaddr_in client_address;
      socklen_t size = sizeof(client_address);
      int f = (int)accept(all.p->bound_sock,(sockaddr*)&client_address,&size);
      if (f < 0)
        THROW("accept: " << strerror(errno));

      // note: breaking cluster parallel online learning by dropping support for id

      all.final_prediction_sink.push_back((size_t) f);
      all.p->input->files.push_back(f);

      if (isbinary(*(all.p->input))) {
        all.p->reader = read_cached_features;
        all.print = binary_print_result;
      } else {
        all.p->reader = read_features;
        all.print = print_result;
      }
    }
    else {
      for (size_t i = 0; i < input->files.size(); i++)
      {
        input->reset_file(input->files[i]);
        if (cache_numbits(input, input->files[i]) < numbits)
          THROW("argh, a bug in caching of some sort!");
      }
    }
  }
}

void finalize_source(parser* p)
{
#ifdef _WIN32
  int f = _fileno(stdin);
#else
  int f = fileno(stdin);
#endif
  while (!p->input->files.empty() && p->input->files.last() == f)
    p->input->files.pop();
  p->input->close_files();

  delete p->input;
  p->output->close_files();
  delete p->output;
}

void make_write_cache(vw& all, string &newname, bool quiet)
{
  io_buf* output = all.p->output;
  if (output->files.size() != 0) {
    cerr << "Warning: you tried to make two write caches.  Only the first one will be made." << endl;
    return;
  }

  string temp = newname+string(".writing");
  push_many(output->currentname,temp.c_str(),temp.length()+1);

  int f = output->open_file(temp.c_str(), all.stdin_off, io_buf::WRITE);
  if (f == -1) {
    cerr << "can't create cache file !" << endl;
    return;
  }

  uint32_t v_length = (uint32_t)version.to_string().length()+1;

  output->write_file(f, &v_length, sizeof(v_length));
  output->write_file(f,version.to_string().c_str(),v_length);
  output->write_file(f,"c",1);
  output->write_file(f, &all.num_bits, sizeof(all.num_bits));

  push_many(output->finalname,newname.c_str(),newname.length()+1);
  all.p->write_cache = true;
  if (!quiet)
    cerr << "creating cache_file = " << newname << endl;
}

void parse_cache(vw& all, po::variables_map &vm, string source,
                 bool quiet)
{
  vector<string> caches;
  if (vm.count("cache_file"))
    caches = vm["cache_file"].as< vector<string> >();
  if (vm.count("cache"))
    caches.push_back(source+string(".cache"));

  all.p->write_cache = false;

  for (size_t i = 0; i < caches.size(); i++)
  {
    int f = -1;
    if (!vm.count("kill_cache"))
      try {
        f = all.p->input->open_file(caches[i].c_str(), all.stdin_off, io_buf::READ);
      }
      catch (exception e) { f = -1;}
    if (f == -1)
      make_write_cache(all, caches[i], quiet);
    else {
      uint32_t c = cache_numbits(all.p->input, f);
      if (c < all.num_bits) {
        all.p->input->close_file();
        make_write_cache(all, caches[i], quiet);
      }
      else {
        if (!quiet)
          cerr << "using cache_file = " << caches[i].c_str() << endl;
        all.p->reader = read_cached_features;
        if (c == all.num_bits)
          all.p->sorted_cache = true;
        else
          all.p->sorted_cache = false;
        all.p->resettable = true;
      }
    }
  }

  all.parse_mask = (1 << all.num_bits) - 1;
  if (caches.size() == 0)
  {
    if (!quiet)
      cerr << "using no cache" << endl;
    all.p->output->space.delete_v();
  }
}

//For macs
#ifndef MAP_ANONYMOUS
# define MAP_ANONYMOUS MAP_ANON
#endif

void enable_sources(vw& all, bool quiet, size_t passes)
{
  all.p->input->current = 0;
  parse_cache(all, all.vm, all.data_filename, quiet);

  if (all.daemon || all.active)
  {
#ifdef _WIN32
    WSAData wsaData;
    WSAStartup(MAKEWORD(2,2), &wsaData);
    int lastError = WSAGetLastError();
#endif
    all.p->bound_sock = (int)socket(PF_INET, SOCK_STREAM, 0);
    if (all.p->bound_sock < 0) {
      stringstream msg;
      msg << "socket: " << strerror(errno);
      cerr << msg.str() << endl;
      THROW(msg.str().c_str());
    }

    int on = 1;
    if (setsockopt(all.p->bound_sock, SOL_SOCKET, SO_REUSEADDR, (char*)&on, sizeof(on)) < 0)
      cerr << "setsockopt SO_REUSEADDR: " << strerror(errno) << endl;

    // Enable TCP Keep Alive to prevent socket leaks
    int enableTKA = 1;
    if (setsockopt(all.p->bound_sock, SOL_SOCKET, SO_KEEPALIVE, (char*)&enableTKA, sizeof(enableTKA)) < 0)
      cerr << "setsockopt SO_KEEPALIVE: " << strerror(errno) << endl;

    sockaddr_in address;
    address.sin_family = AF_INET;
    address.sin_addr.s_addr = htonl(INADDR_ANY);
    short unsigned int port = 26542;
    if (all.vm.count("port"))
      port = (uint16_t)all.vm["port"].as<size_t>();
    address.sin_port = htons(port);

    // attempt to bind to socket
    if ( ::bind(all.p->bound_sock,(sockaddr*)&address, sizeof(address)) < 0 )
      THROWERRNO("bind");

    // listen on socket
    if (listen(all.p->bound_sock, 1) < 0)
      THROWERRNO("listen");

    // write port file
    if (all.vm.count("port_file"))
    {
      socklen_t address_size = sizeof(address);
      if (getsockname(all.p->bound_sock, (sockaddr*)&address, &address_size) < 0)
      {
        cerr << "getsockname: " << strerror(errno) << endl;
      }
      ofstream port_file;
      port_file.open(all.vm["port_file"].as<string>().c_str());
      if (!port_file.is_open())
        THROW("error writing port file: " << all.vm["port_file"].as<string>());

      port_file << ntohs(address.sin_port) << endl;
      port_file.close();
    }

    // background process
    if (!all.active && daemon(1,1))
      THROWERRNO("daemon");

    // write pid file
    if (all.vm.count("pid_file"))
    {
      ofstream pid_file;
      pid_file.open(all.vm["pid_file"].as<string>().c_str());
      if (!pid_file.is_open())
        THROW("error writing pid file");

      pid_file << getpid() << endl;
      pid_file.close();
    }

    if (all.daemon && !all.active)
    {
#ifdef _WIN32
      THROW("not supported on windows");
#else
      fclose(stdin);
      // weights will be shared across processes, accessible to children
      float* shared_weights =
        (float*)mmap(0,(all.length() << all.reg.stride_shift) * sizeof(float),
                     PROT_READ|PROT_WRITE, MAP_SHARED|MAP_ANONYMOUS, -1, 0);

      size_t float_count = all.length() << all.reg.stride_shift;
      weight* dest = shared_weights;
      memcpy(dest, all.reg.weight_vector, float_count*sizeof(float));
      free(all.reg.weight_vector);
      all.reg.weight_vector = dest;

      // learning state to be shared across children
      shared_data* sd = (shared_data *)mmap(0,sizeof(shared_data),
                                            PROT_READ|PROT_WRITE, MAP_SHARED|MAP_ANONYMOUS, -1, 0);
      memcpy(sd, all.sd, sizeof(shared_data));
      free(all.sd);
      all.sd = sd;

      // create children
      size_t num_children = all.num_children;
      v_array<int> children = v_init<int>();
      children.resize(num_children);
      for (size_t i = 0; i < num_children; i++)
      {
        // fork() returns pid if parent, 0 if child
        // store fork value and run child process if child
        if ((children[i] = fork()) == 0) {
          all.quiet |= (i > 0);
          goto child;
        }
      }

      // install signal handler so we can kill children when killed
      {
        struct sigaction sa;
        // specifically don't set SA_RESTART in sa.sa_flags, so that
        // waitid will be interrupted by SIGTERM with handler installed
        memset(&sa, 0, sizeof(sa));
        sa.sa_handler = handle_sigterm;
        sigaction(SIGTERM, &sa, nullptr);
      }

      while (true)
      {
        // wait for child to change state; if finished, then respawn
        int status;
        pid_t pid = wait(&status);
        if (got_sigterm)
        {
          for (size_t i = 0; i < num_children; i++)
            kill(children[i], SIGTERM);
          VW::finish(all);
          exit(0);
        }
        if (pid < 0)
          continue;
        for (size_t i = 0; i < num_children; i++)
          if (pid == children[i])
          {
            if ((children[i]=fork()) == 0) {
              all.quiet |= (i > 0);
              goto child;
            }
            break;
          }
      }

#endif
    }

#ifndef _WIN32
child:
#endif
    sockaddr_in client_address;
    socklen_t size = sizeof(client_address);
    all.p->max_fd = 0;
    if (!all.quiet)
      cerr << "calling accept" << endl;
    int f = (int)accept(all.p->bound_sock,(sockaddr*)&client_address,&size);
    if (f < 0)
      THROWERRNO("accept");

    all.p->label_sock = f;
    all.print = print_result;

    all.final_prediction_sink.push_back((size_t) f);

    all.p->input->files.push_back(f);
    all.p->max_fd = max(f, all.p->max_fd);
    if (!all.quiet)
      cerr << "reading data from port " << port << endl;

    all.p->max_fd++;
    if(all.active)
      all.p->reader = read_features;
    else {
      if (isbinary(*(all.p->input))) {
        all.p->reader = read_cached_features;
        all.print = binary_print_result;
      } else {
        all.p->reader = read_features;
      }
      all.p->sorted_cache = true;
    }
    all.p->resettable = all.p->write_cache || all.daemon;
  }
  else
  {
    if (all.p->input->files.size() > 0)
    {
      if (!quiet)
        cerr << "ignoring text input in favor of cache input" << endl;
    }
    else
    {
      string temp = all.data_filename;
      if (!quiet)
        cerr << "Reading datafile = " << temp << endl;
      try
      {
        all.p->input->open_file(temp.c_str(), all.stdin_off, io_buf::READ);
      }
      catch (exception const& ex)
      {
        if (temp.size() != 0)
        {
          cerr << "can't open '" << temp << "', sailing on!" << endl;
        }
        else
        {
          throw ex;
        }
      }

      all.p->reader = read_features;
      all.p->resettable = all.p->write_cache;
    }
  }

  if (passes > 1 && !all.p->resettable)
    THROW("need a cache file for multiple passes : try using --cache_file");

  all.p->input->count = all.p->input->files.size();
  if (!quiet && !all.daemon)
    cerr << "num sources = " << all.p->input->files.size() << endl;
}

bool parser_done(parser* p)
{
  if (p->done)
  {
    if (p->used_index != p->begin_parsed_examples)
      return false;
    return true;
  }
  return false;
}

void set_done(vw& all)
{
  all.early_terminate = true;
  mutex_lock(&all.p->examples_lock);
  all.p->done = true;
  mutex_unlock(&all.p->examples_lock);
}

void addgrams(vw& all, size_t ngram, size_t skip_gram, v_array<feature>& atomics, v_array<audit_data>& audits,
              size_t initial_length, v_array<size_t> &gram_mask, size_t skips)
{
  if (ngram == 0 && gram_mask.last() < initial_length)
  {
    size_t last = initial_length - gram_mask.last();
    for(size_t i = 0; i < last; i++)
    {
      size_t new_index = atomics[i].weight_index;
      for (size_t n = 1; n < gram_mask.size(); n++)
        new_index = new_index*quadratic_constant + atomics[i+gram_mask[n]].weight_index;

      feature f = {1.,(uint32_t)(new_index)};
      atomics.push_back(f);
      if ((all.audit || all.hash_inv) && audits.size() >= initial_length)
      {
        string feature_name(audits[i].feature);
        for (size_t n = 1; n < gram_mask.size(); n++)
        {
          feature_name += string("^");
          feature_name += string(audits[i+gram_mask[n]].feature);
        }

        string feature_space = string(audits[i].space);

        audit_data a_feature = {nullptr,nullptr,new_index, 1., true};
        a_feature.space = (char*)malloc(feature_space.length()+1);
        strcpy(a_feature.space, feature_space.c_str());
        a_feature.feature = (char*)malloc(feature_name.length()+1);
        strcpy(a_feature.feature, feature_name.c_str());
        audits.push_back(a_feature);
      }
    }
  }
  if (ngram > 0)
  {
    gram_mask.push_back(gram_mask.last()+1+skips);
    addgrams(all, ngram-1, skip_gram, atomics, audits, initial_length, gram_mask, 0);
    gram_mask.pop();
  }
  if (skip_gram > 0 && ngram > 0)
    addgrams(all, ngram, skip_gram-1, atomics, audits, initial_length, gram_mask, skips+1);
}

/**
 * This function adds k-skip-n-grams to the feature vector.
 * Definition of k-skip-n-grams:
 * Consider a feature vector - a, b, c, d, e, f
 * 2-skip-2-grams would be - ab, ac, ad, bc, bd, be, cd, ce, cf, de, df, ef
 * 1-skip-3-grams would be - abc, abd, acd, ace, bcd, bce, bde, bdf, cde, cdf, cef, def
 * Note that for a n-gram, (n-1)-grams, (n-2)-grams... 2-grams are also appended
 * The k-skip-n-grams are appended to the feature vector.
 * Hash is evaluated using the principle h(a, b) = h(a)*X + h(b), where X is a random no.
 * 32 random nos. are maintained in an array and are used in the hashing.
 */
void generateGrams(vw& all, example* &ex) {
  for(unsigned char* index = ex->indices.begin; index < ex->indices.end; index++)
  {
    size_t length = ex->atomics[*index].size();
    for (size_t n = 1; n < all.ngram[*index]; n++)
    {
      all.p->gram_mask.erase();
      all.p->gram_mask.push_back((size_t)0);
      addgrams(all, n, all.skips[*index], ex->atomics[*index],
               ex->audit_features[*index],
               length, all.p->gram_mask, 0);
    }
  }
}

example* get_unused_example(vw& all)
{
  while (true)
  {
    mutex_lock(&all.p->examples_lock);
    if (all.p->examples[all.p->begin_parsed_examples % all.p->ring_size].in_use == false)
    {
      example& ret = all.p->examples[all.p->begin_parsed_examples++ % all.p->ring_size];
      ret.in_use = true;
      mutex_unlock(&all.p->examples_lock);
      return &ret;
    }
    else
      condition_variable_wait(&all.p->example_unused, &all.p->examples_lock);
    mutex_unlock(&all.p->examples_lock);
  }
}

namespace VW {
bool parse_atomic_example(vw& all, example* ae, bool do_read = true)
{
  if (do_read && all.p->reader(&all, ae) <= 0)
    return false;

  if(all.p->sort_features && ae->sorted == false)
    unique_sort_features(all.audit, (uint32_t)all.parse_mask, ae);

  if (all.p->write_cache)
  {
    all.p->lp.cache_label(&ae->l,*(all.p->output));
    cache_features(*(all.p->output), ae, (uint32_t)all.parse_mask);
  }
  return true;
}
}

void end_pass_example(vw& all, example* ae)
{
  all.p->lp.default_label(&ae->l);
  ae->end_pass = true;
  all.p->in_pass_counter = 0;
}

void feature_limit(vw& all, example* ex)
{
  for(unsigned char* index = ex->indices.begin; index < ex->indices.end; index++)
    if (all.limit[*index] < ex->atomics[*index].size())
    {
      v_array<feature>& features = ex->atomics[*index];

      qsort(features.begin, features.size(), sizeof(feature), order_features);

      unique_features(features, all.limit[*index]);
    }
}

namespace VW {
void setup_example(vw& all, example* ae)
{
  ae->partial_prediction = 0.;
  ae->num_features = 0;
  ae->total_sum_feat_sq = 0;
  ae->loss = 0.;

  ae->example_counter = (size_t)(all.p->end_parsed_examples);
  if (!all.p->emptylines_separate_examples)
    all.p->in_pass_counter++;

  ae->test_only = is_test_only(all.p->in_pass_counter, all.holdout_period, all.holdout_after, all.holdout_set_off, all.p->emptylines_separate_examples ? (all.holdout_period-1) : 0);

  if (all.p->emptylines_separate_examples && example_is_newline(*ae))
    all.p->in_pass_counter++;

  all.sd->t += all.p->lp.get_weight(&ae->l);
  ae->example_t = (float)all.sd->t;


  if (all.ignore_some)
  {
    if (all.audit || all.hash_inv)
      for (unsigned char* i = ae->indices.begin; i != ae->indices.end; i++)
        if (all.ignore[*i])
          ae->audit_features[*i].erase();

    for (unsigned char* i = ae->indices.begin; i != ae->indices.end; i++)
      if (all.ignore[*i])
      { //delete namespace
        ae->atomics[*i].erase();
        memmove(i,i+1,(ae->indices.end - (i+1))*sizeof(*i));
        ae->indices.end--;
        i--;
      }
  }

  if(all.ngram_strings.size() > 0)
    generateGrams(all, ae);

  if (all.add_constant) {
    //add constant feature
    ae->indices.push_back(constant_namespace);
    feature temp = {1.f,(uint32_t) constant};
    ae->atomics[constant_namespace].push_back(temp);
    ae->total_sum_feat_sq++;

    if (all.audit || all.hash_inv) ae->audit_features[constant_namespace].push_back({nullptr,(char*)"Constant",(uint32_t)constant, 1.,false});
  }

  if(all.limit_strings.size() > 0)
    feature_limit(all,ae);

  uint32_t multiplier = all.wpp << all.reg.stride_shift;
  if(multiplier != 1) //make room for per-feature information.
  {
    for (unsigned char* i = ae->indices.begin; i != ae->indices.end; i++)
      for(feature* j = ae->atomics[*i].begin; j != ae->atomics[*i].end; j++)
        j->weight_index *= multiplier;
    if (all.audit || all.hash_inv)
      for (unsigned char* i = ae->indices.begin; i != ae->indices.end; i++)
        for(audit_data* j = ae->audit_features[*i].begin; j != ae->audit_features[*i].end; j++)
          j->weight_index *= multiplier;
  }

  for (unsigned char* i = ae->indices.begin; i != ae->indices.end; i++)
  {
    ae->num_features += ae->atomics[*i].end - ae->atomics[*i].begin;
    ae->total_sum_feat_sq += ae->sum_feat_sq[*i];
  }

  size_t new_features_cnt;
  float new_features_sum_feat_sq;
  INTERACTIONS::eval_count_of_generated_ft(all, *ae, new_features_cnt, new_features_sum_feat_sq);
  ae->num_features += new_features_cnt;
  ae->total_sum_feat_sq += new_features_sum_feat_sq;

}
}

namespace VW {
example* new_unused_example(vw& all) {
  example* ec = get_unused_example(all);
  all.p->lp.default_label(&ec->l);
  all.p->begin_parsed_examples++;
  ec->example_counter = all.p->begin_parsed_examples;
  return ec;
}
example* read_example(vw& all, char* example_line)
{
  example* ret = get_unused_example(all);

<<<<<<< HEAD
    VW::read_line(all, ret, example_line);
	parse_atomic_example(all,ret,false);
    setup_example(all, ret);
    all.p->end_parsed_examples++;
=======
  read_line(all, ret, example_line);
  parse_atomic_example(all,ret,false);
  setup_example(all, ret);
  all.p->end_parsed_examples++;
>>>>>>> 9ff19bc4

  return ret;
}

example* read_example(vw& all, string example_line) { return read_example(all, (char*)example_line.c_str()); }

void add_constant_feature(vw& vw, example*ec) {
  uint32_t cns = constant_namespace;
  ec->indices.push_back(cns);
  feature temp = {1,(uint32_t) constant};
  ec->atomics[cns].push_back(temp);
  ec->total_sum_feat_sq++;
  ec->num_features++;
  if (vw.audit || vw.hash_inv) ec->audit_features[constant_namespace].push_back({nullptr,(char*)"Constant",(uint32_t)constant, 1.,false});
}

void add_label(example* ec, float label, float weight, float base)
{
  ec->l.simple.label = label;
  ec->l.simple.weight = weight;
  ec->l.simple.initial = base;
}

example* import_example(vw& all, string label, primitive_feature_space* features, size_t len)
{
  example* ret = get_unused_example(all);
  all.p->lp.default_label(&ret->l);

  if (label.length() > 0)
    parse_example_label(all, *ret, label);

  for (size_t i = 0; i < len; i++)
  {
    uint32_t index = features[i].name;
    ret->indices.push_back(index);
    for (size_t j = 0; j < features[i].len; j++)
    {
      ret->sum_feat_sq[index] += features[i].fs[j].x * features[i].fs[j].x;
      ret->atomics[index].push_back(features[i].fs[j]);
    }
  }
  VW::parse_atomic_example(all,ret,false);
  setup_example(all, ret);
  all.p->end_parsed_examples++;
  return ret;
}

primitive_feature_space* export_example(vw& all, example* ec, size_t& len)
{
  len = ec->indices.size();
  primitive_feature_space* fs_ptr = new primitive_feature_space[len];

  int fs_count = 0;
  for (unsigned char* i = ec->indices.begin; i != ec->indices.end; i++)
  {
    fs_ptr[fs_count].name = *i;
    fs_ptr[fs_count].len = ec->atomics[*i].size();
    fs_ptr[fs_count].fs = new feature[fs_ptr[fs_count].len];

    int f_count = 0;
    for (feature *f = ec->atomics[*i].begin; f != ec->atomics[*i].end; f++)
    {
      feature t = *f;
      t.weight_index >>= all.reg.stride_shift;
      fs_ptr[fs_count].fs[f_count] = t;
      f_count++;
    }
    fs_count++;
  }
  return fs_ptr;
}

void releaseFeatureSpace(primitive_feature_space* features, size_t len)
{
  for (size_t i = 0; i < len; i++)
    delete features[i].fs;
  delete (features);
}

void parse_example_label(vw& all, example&ec, string label) {
  v_array<substring> words = v_init<substring>();
  char* cstr = (char*)label.c_str();
  substring str = { cstr, cstr+label.length() };
  words.push_back(str);
  all.p->lp.parse_label(all.p, all.sd, &ec.l, words);
  words.erase();
  words.delete_v();
}

void empty_example(vw& all, example& ec)
{
  if (all.audit || all.hash_inv)
    for (unsigned char* i = ec.indices.begin; i != ec.indices.end; i++)
    {
      for (audit_data* temp
           = ec.audit_features[*i].begin;
           temp != ec.audit_features[*i].end; temp++)
      {
        if (temp->alloced)
        {
          free(temp->space);
          free(temp->feature);
          temp->alloced=false;
        }
      }
      ec.audit_features[*i].erase();
    }

  for (unsigned char* i = ec.indices.begin; i != ec.indices.end; i++)
  {
    ec.atomics[*i].erase();
    ec.sum_feat_sq[*i]=0;
  }

  ec.indices.erase();
  ec.tag.erase();
  ec.sorted = false;
  ec.end_pass = false;
}

void finish_example(vw& all, example* ec)
{
  // only return examples to the pool that are from the pool and not externally allocated
  if (!is_ring_example(all, ec))
    return;

  mutex_lock(&all.p->output_lock);
  all.p->local_example_number++;
  condition_variable_signal(&all.p->output_done);
  mutex_unlock(&all.p->output_lock);

  empty_example(all, *ec);

  mutex_lock(&all.p->examples_lock);
  assert(ec->in_use);
  ec->in_use = false;
  condition_variable_signal(&all.p->example_unused);
  if (all.p->done)
    condition_variable_signal_all(&all.p->example_available);
  mutex_unlock(&all.p->examples_lock);
}
}

#ifdef _WIN32
DWORD WINAPI main_parse_loop(LPVOID in)
#else
void *main_parse_loop(void *in)
#endif
{
  vw* all = (vw*) in;
  size_t example_number = 0;  // for variable-size batch learning algorithms


  while(!all->p->done)
  {
    example* ae = get_unused_example(*all);
    if (!all->do_reset_source && example_number != all->pass_length && all->max_examples > example_number
        && VW::parse_atomic_example(*all, ae) )
    {
      VW::setup_example(*all, ae);
      example_number++;
    }
    else
    {
      reset_source(*all, all->num_bits);
      all->do_reset_source = false;
      all->passes_complete++;
      end_pass_example(*all, ae);
      if (all->passes_complete == all->numpasses && example_number == all->pass_length)
      {
        all->passes_complete = 0;
        all->pass_length = all->pass_length*2+1;
      }
      if (all->passes_complete >= all->numpasses && all->max_examples >= example_number)
      {
        mutex_lock(&all->p->examples_lock);
        all->p->done = true;
        mutex_unlock(&all->p->examples_lock);
      }
      example_number = 0;
    }
    mutex_lock(&all->p->examples_lock);
    all->p->end_parsed_examples++;
    condition_variable_signal_all(&all->p->example_available);
    mutex_unlock(&all->p->examples_lock);
  }
  return 0L;
}

namespace VW {
example* get_example(parser* p)
{
  mutex_lock(&p->examples_lock);
  if (p->end_parsed_examples != p->used_index) {
    size_t ring_index = p->used_index++ % p->ring_size;
    if (!(p->examples+ring_index)->in_use)
      cout << "error: example should be in_use " << p->used_index << " " << p->end_parsed_examples << " " << ring_index << endl;
    assert((p->examples+ring_index)->in_use);
    mutex_unlock(&p->examples_lock);

    return p->examples + ring_index;
  }
  else {
    if (!p->done)
    {
      condition_variable_wait(&p->example_available, &p->examples_lock);
      mutex_unlock(&p->examples_lock);
      return get_example(p);
    }
    else {
      mutex_unlock(&p->examples_lock);
      return nullptr;
    }
  }
}

float get_topic_prediction(example* ec, size_t i)
{
  return ec->topic_predictions[i];
}

float get_label(example* ec)
{
  return ec->l.simple.label;
}

float get_importance(example* ec)
{
  return ec->l.simple.weight;
}

float get_initial(example* ec)
{
  return ec->l.simple.initial;
}

float get_prediction(example* ec)
{
  return ec->pred.scalar;
}

float get_cost_sensitive_prediction(example* ec)
{
  return (float)ec->pred.multiclass;
}

uint32_t* get_multilabel_predictions(example* ec, size_t& len)
{
  MULTILABEL::labels labels = ec->pred.multilabels;
  len = labels.label_v.size();
  return labels.label_v.begin;
}

size_t get_tag_length(example* ec)
{
  return ec->tag.size();
}

const char* get_tag(example* ec)
{
  return ec->tag.begin;
}

size_t get_feature_number(example* ec)
{
  return ec->num_features;
}
}

void initialize_examples(vw& all)
{
  all.p->used_index = 0;
  all.p->begin_parsed_examples = 0;
  all.p->end_parsed_examples = 0;
  all.p->done = false;

  all.p->examples = calloc_or_die<example>(all.p->ring_size);

  for (size_t i = 0; i < all.p->ring_size; i++)
  {
    memset(&all.p->examples[i].l, 0, sizeof(polylabel));
    all.p->examples[i].in_use = false;
  }
}

void adjust_used_index(vw& all)
{
  all.p->used_index=all.p->begin_parsed_examples;
}

void initialize_parser_datastructures(vw& all)
{
  initialize_examples(all);
  initialize_mutex(&all.p->examples_lock);
  initialize_condition_variable(&all.p->example_available);
  initialize_condition_variable(&all.p->example_unused);
  initialize_mutex(&all.p->output_lock);
  initialize_condition_variable(&all.p->output_done);
}

namespace VW {
void start_parser(vw& all, bool init_structures)
{
  if (init_structures)
    initialize_parser_datastructures(all);
#ifndef _WIN32
  pthread_create(&all.parse_thread, nullptr, main_parse_loop, &all);
#else
  all.parse_thread = ::CreateThread(nullptr, 0, static_cast<LPTHREAD_START_ROUTINE>(main_parse_loop), &all, 0L, nullptr);
#endif
}
}
void free_parser(vw& all)
{
  all.p->channels.delete_v();
  all.p->words.delete_v();
  all.p->name.delete_v();

  if(all.ngram_strings.size() > 0)
    all.p->gram_mask.delete_v();

  if (all.multilabel_prediction)
    for (size_t i = 0; i < all.p->ring_size; i++)
      VW::dealloc_example(all.p->lp.delete_label, all.p->examples[i], MULTILABEL::multilabel.delete_label);
  else
    for (size_t i = 0; i < all.p->ring_size; i++)
      VW::dealloc_example(all.p->lp.delete_label, all.p->examples[i]);
  free(all.p->examples);

  io_buf* output = all.p->output;
  if (output != nullptr)
  {
    output->finalname.delete_v();
    output->currentname.delete_v();
  }

  all.p->counts.delete_v();
}

void release_parser_datastructures(vw& all)
{
  delete_mutex(&all.p->examples_lock);
  delete_mutex(&all.p->output_lock);
}

namespace VW {
void end_parser(vw& all)
{
#ifndef _WIN32
  pthread_join(all.parse_thread, nullptr);
#else
  ::WaitForSingleObject(all.parse_thread, INFINITE);
  ::CloseHandle(all.parse_thread);
#endif
  release_parser_datastructures(all);
}

bool is_ring_example(vw& all, example* ae)
{
  return all.p->examples <= ae && ae < all.p->examples + all.p->ring_size;
}
}<|MERGE_RESOLUTION|>--- conflicted
+++ resolved
@@ -24,12 +24,12 @@
 
 int daemon(int a, int b)
 {
-  exit(0);
-  return 0;
+	exit(0);
+	return 0;
 }
 int getpid()
 {
-  return (int) ::GetCurrentProcessId();
+	return (int) ::GetCurrentProcessId();
 }
 #else
 #include <netdb.h>
@@ -60,16 +60,16 @@
 #ifndef _WIN32
   pthread_mutex_init(pm, nullptr);
 #else
-  ::InitializeCriticalSection(pm);
+	::InitializeCriticalSection(pm);
 #endif
 }
 
 void delete_mutex(MUTEX * pm)
 {
 #ifndef _WIN32
-  // no operation necessary here
+	// no operation necessary here
 #else
-  ::DeleteCriticalSection(pm);
+	::DeleteCriticalSection(pm);
 #endif
 }
 
@@ -78,52 +78,52 @@
 #ifndef _WIN32
   pthread_cond_init(pcv, nullptr);
 #else
-  ::InitializeConditionVariable(pcv);
+	::InitializeConditionVariable(pcv);
 #endif
 }
 
 void mutex_lock(MUTEX * pm)
 {
 #ifndef _WIN32
-  pthread_mutex_lock(pm);
+	pthread_mutex_lock(pm);
 #else
-  ::EnterCriticalSection(pm);
+	::EnterCriticalSection(pm);
 #endif
 }
 
 void mutex_unlock(MUTEX * pm)
 {
 #ifndef _WIN32
-  pthread_mutex_unlock(pm);
+	pthread_mutex_unlock(pm);
 #else
-  ::LeaveCriticalSection(pm);
+	::LeaveCriticalSection(pm);
 #endif
 }
 
 void condition_variable_wait(CV * pcv, MUTEX * pm)
 {
 #ifndef _WIN32
-  pthread_cond_wait(pcv, pm);
+	pthread_cond_wait(pcv, pm);
 #else
-  ::SleepConditionVariableCS(pcv, pm, INFINITE);
+	::SleepConditionVariableCS(pcv, pm, INFINITE);
 #endif
 }
 
 void condition_variable_signal(CV * pcv)
 {
 #ifndef _WIN32
-  pthread_cond_signal(pcv);
+	pthread_cond_signal(pcv);
 #else
-  ::WakeConditionVariable(pcv);
+	::WakeConditionVariable(pcv);
 #endif
 }
 
 void condition_variable_signal_all(CV * pcv)
 {
 #ifndef _WIN32
-  pthread_cond_broadcast(pcv);
+	pthread_cond_broadcast(pcv);
 #else
-  ::WakeAllConditionVariable(pcv);
+	::WakeAllConditionVariable(pcv);
 #endif
 }
 
@@ -176,7 +176,7 @@
 
   if (v_length == 0)
     THROW("cache version too short, cache file is probably invalid");
-
+    
   t.erase();
   if (t.size() < v_length)
     t.resize(v_length);
@@ -184,27 +184,27 @@
   buf->read_file(filepointer,t.begin,v_length);
   version_struct v_tmp(t.begin);
   if ( v_tmp != version )
-  {
-    cout << "cache has possibly incompatible version, rebuilding" << endl;
-    t.delete_v();
-    return 0;
-  }
+    {
+      cout << "cache has possibly incompatible version, rebuilding" << endl;
+      t.delete_v();
+      return 0;
+    }
 
   char temp;
-  if (buf->read_file(filepointer, &temp, 1) < 1)
+  if (buf->read_file(filepointer, &temp, 1) < 1) 
     THROW("failed to read");
 
   if (temp != 'c')
     THROW("data file is not a cache file");
 
   t.delete_v();
-
+  
   const int total = sizeof(uint32_t);
   char* p[total];
-  if (buf->read_file(filepointer, p, total) < total)
-  {
-    return true;
-  }
+  if (buf->read_file(filepointer, p, total) < total) 
+    {
+      return true;
+    }
 
   uint32_t cache_numbits = *(uint32_t *)p;
   return cache_numbits;
@@ -223,67 +223,67 @@
   io_buf* input = all.p->input;
   input->current = 0;
   if (all.p->write_cache)
-  {
-    all.p->output->flush();
-    all.p->write_cache = false;
-    all.p->output->close_file();
-    remove(all.p->output->finalname.begin);
-    rename(all.p->output->currentname.begin, all.p->output->finalname.begin);
-    while(input->num_files() > 0)
-      if (input->compressed())
-        input->close_file();
-      else
-      {
-        int fd = input->files.pop();
-        if (!member(all.final_prediction_sink, (size_t) fd))
-          io_buf::close_file_or_socket(fd);
+    {
+      all.p->output->flush();
+      all.p->write_cache = false;
+      all.p->output->close_file();
+      remove(all.p->output->finalname.begin);
+      rename(all.p->output->currentname.begin, all.p->output->finalname.begin);
+      while(input->num_files() > 0)
+	if (input->compressed())
+	  input->close_file();
+	else
+	  {
+	    int fd = input->files.pop();
+	    if (!member(all.final_prediction_sink, (size_t) fd))
+	      io_buf::close_file_or_socket(fd);
+	  }
+      input->open_file(all.p->output->finalname.begin, all.stdin_off, io_buf::READ); //pushing is merged into open_file
+      all.p->reader = read_cached_features;
+    }
+  if ( all.p->resettable == true )
+    {
+      if (all.daemon)
+	{
+	  // wait for all predictions to be sent back to client
+	  mutex_lock(&all.p->output_lock);
+	  while (all.p->local_example_number != all.p->end_parsed_examples)
+	    condition_variable_wait(&all.p->output_done, &all.p->output_lock);
+	  mutex_unlock(&all.p->output_lock);
+	  
+	  // close socket, erase final prediction sink and socket
+	  io_buf::close_file_or_socket(all.p->input->files[0]);
+	  all.final_prediction_sink.erase();
+	  all.p->input->files.erase();
+	  
+	  sockaddr_in client_address;
+	  socklen_t size = sizeof(client_address);
+	  int f = (int)accept(all.p->bound_sock,(sockaddr*)&client_address,&size);
+	  if (f < 0)
+	    THROW("accept: " << strerror(errno));
+	  
+	  // note: breaking cluster parallel online learning by dropping support for id
+	  
+	  all.final_prediction_sink.push_back((size_t) f);
+	  all.p->input->files.push_back(f);
+
+	  if (isbinary(*(all.p->input))) {
+	    all.p->reader = read_cached_features;
+	    all.print = binary_print_result;
+	  } else {
+	    all.p->reader = read_features;
+	    all.print = print_result;
+	  }
+	}
+      else {
+      for (size_t i = 0; i < input->files.size(); i++)
+	  {
+	    input->reset_file(input->files[i]);
+	    if (cache_numbits(input, input->files[i]) < numbits)
+	      THROW("argh, a bug in caching of some sort!");
+	  }
       }
-    input->open_file(all.p->output->finalname.begin, all.stdin_off, io_buf::READ); //pushing is merged into open_file
-    all.p->reader = read_cached_features;
-  }
-  if ( all.p->resettable == true )
-  {
-    if (all.daemon)
-    {
-      // wait for all predictions to be sent back to client
-      mutex_lock(&all.p->output_lock);
-      while (all.p->local_example_number != all.p->end_parsed_examples)
-        condition_variable_wait(&all.p->output_done, &all.p->output_lock);
-      mutex_unlock(&all.p->output_lock);
-
-      // close socket, erase final prediction sink and socket
-      io_buf::close_file_or_socket(all.p->input->files[0]);
-      all.final_prediction_sink.erase();
-      all.p->input->files.erase();
-
-      sockaddr_in client_address;
-      socklen_t size = sizeof(client_address);
-      int f = (int)accept(all.p->bound_sock,(sockaddr*)&client_address,&size);
-      if (f < 0)
-        THROW("accept: " << strerror(errno));
-
-      // note: breaking cluster parallel online learning by dropping support for id
-
-      all.final_prediction_sink.push_back((size_t) f);
-      all.p->input->files.push_back(f);
-
-      if (isbinary(*(all.p->input))) {
-        all.p->reader = read_cached_features;
-        all.print = binary_print_result;
-      } else {
-        all.p->reader = read_features;
-        all.print = print_result;
-      }
-    }
-    else {
-      for (size_t i = 0; i < input->files.size(); i++)
-      {
-        input->reset_file(input->files[i]);
-        if (cache_numbits(input, input->files[i]) < numbits)
-          THROW("argh, a bug in caching of some sort!");
-      }
-    }
-  }
+    }
 }
 
 void finalize_source(parser* p)
@@ -312,7 +312,7 @@
 
   string temp = newname+string(".writing");
   push_many(output->currentname,temp.c_str(),temp.length()+1);
-
+  
   int f = output->open_file(temp.c_str(), all.stdin_off, io_buf::WRITE);
   if (f == -1) {
     cerr << "can't create cache file !" << endl;
@@ -325,7 +325,7 @@
   output->write_file(f,version.to_string().c_str(),v_length);
   output->write_file(f,"c",1);
   output->write_file(f, &all.num_bits, sizeof(all.num_bits));
-
+  
   push_many(output->finalname,newname.c_str(),newname.length()+1);
   all.p->write_cache = true;
   if (!quiet)
@@ -333,7 +333,7 @@
 }
 
 void parse_cache(vw& all, po::variables_map &vm, string source,
-                 bool quiet)
+		 bool quiet)
 {
   vector<string> caches;
   if (vm.count("cache_file"))
@@ -344,41 +344,41 @@
   all.p->write_cache = false;
 
   for (size_t i = 0; i < caches.size(); i++)
-  {
-    int f = -1;
-    if (!vm.count("kill_cache"))
-      try {
+    {
+      int f = -1;
+      if (!vm.count("kill_cache"))
+	try {
         f = all.p->input->open_file(caches[i].c_str(), all.stdin_off, io_buf::READ);
+	}
+      catch (exception e) { f = -1;}
+      if (f == -1)
+	make_write_cache(all, caches[i], quiet);
+      else {
+	uint32_t c = cache_numbits(all.p->input, f);
+	if (c < all.num_bits) {
+          all.p->input->close_file();          
+	  make_write_cache(all, caches[i], quiet);
+	}
+	else {
+	  if (!quiet)
+	    cerr << "using cache_file = " << caches[i].c_str() << endl;
+	  all.p->reader = read_cached_features;
+	  if (c == all.num_bits)
+	    all.p->sorted_cache = true;
+	  else
+	    all.p->sorted_cache = false;
+	  all.p->resettable = true;
+	}
       }
-      catch (exception e) { f = -1;}
-    if (f == -1)
-      make_write_cache(all, caches[i], quiet);
-    else {
-      uint32_t c = cache_numbits(all.p->input, f);
-      if (c < all.num_bits) {
-        all.p->input->close_file();
-        make_write_cache(all, caches[i], quiet);
-      }
-      else {
-        if (!quiet)
-          cerr << "using cache_file = " << caches[i].c_str() << endl;
-        all.p->reader = read_cached_features;
-        if (c == all.num_bits)
-          all.p->sorted_cache = true;
-        else
-          all.p->sorted_cache = false;
-        all.p->resettable = true;
-      }
-    }
-  }
-
+    }
+  
   all.parse_mask = (1 << all.num_bits) - 1;
   if (caches.size() == 0)
-  {
-    if (!quiet)
-      cerr << "using no cache" << endl;
-    all.p->output->space.delete_v();
-  }
+    {
+      if (!quiet)
+	cerr << "using no cache" << endl;
+      all.p->output->space.delete_v();
+    }
 }
 
 //For macs
@@ -392,226 +392,226 @@
   parse_cache(all, all.vm, all.data_filename, quiet);
 
   if (all.daemon || all.active)
-  {
+    {
 #ifdef _WIN32
-    WSAData wsaData;
-    WSAStartup(MAKEWORD(2,2), &wsaData);
-    int lastError = WSAGetLastError();
-#endif
-    all.p->bound_sock = (int)socket(PF_INET, SOCK_STREAM, 0);
-    if (all.p->bound_sock < 0) {
-      stringstream msg;
-      msg << "socket: " << strerror(errno);
-      cerr << msg.str() << endl;
-      THROW(msg.str().c_str());
-    }
-
-    int on = 1;
-    if (setsockopt(all.p->bound_sock, SOL_SOCKET, SO_REUSEADDR, (char*)&on, sizeof(on)) < 0)
-      cerr << "setsockopt SO_REUSEADDR: " << strerror(errno) << endl;
-
-    // Enable TCP Keep Alive to prevent socket leaks
-    int enableTKA = 1;
-    if (setsockopt(all.p->bound_sock, SOL_SOCKET, SO_KEEPALIVE, (char*)&enableTKA, sizeof(enableTKA)) < 0)
-      cerr << "setsockopt SO_KEEPALIVE: " << strerror(errno) << endl;
-
-    sockaddr_in address;
-    address.sin_family = AF_INET;
-    address.sin_addr.s_addr = htonl(INADDR_ANY);
-    short unsigned int port = 26542;
-    if (all.vm.count("port"))
-      port = (uint16_t)all.vm["port"].as<size_t>();
-    address.sin_port = htons(port);
-
-    // attempt to bind to socket
-    if ( ::bind(all.p->bound_sock,(sockaddr*)&address, sizeof(address)) < 0 )
-      THROWERRNO("bind");
-
-    // listen on socket
-    if (listen(all.p->bound_sock, 1) < 0)
-      THROWERRNO("listen");
-
-    // write port file
-    if (all.vm.count("port_file"))
-    {
-      socklen_t address_size = sizeof(address);
-      if (getsockname(all.p->bound_sock, (sockaddr*)&address, &address_size) < 0)
-      {
-        cerr << "getsockname: " << strerror(errno) << endl;
+      WSAData wsaData;
+      WSAStartup(MAKEWORD(2,2), &wsaData);
+      int lastError = WSAGetLastError();
+#endif
+      all.p->bound_sock = (int)socket(PF_INET, SOCK_STREAM, 0);
+      if (all.p->bound_sock < 0) {
+	stringstream msg;
+	msg << "socket: " << strerror(errno);
+	cerr << msg.str() << endl;
+	THROW(msg.str().c_str());
       }
-      ofstream port_file;
-      port_file.open(all.vm["port_file"].as<string>().c_str());
-      if (!port_file.is_open())
-        THROW("error writing port file: " << all.vm["port_file"].as<string>());
-
-      port_file << ntohs(address.sin_port) << endl;
-      port_file.close();
-    }
-
-    // background process
-    if (!all.active && daemon(1,1))
-      THROWERRNO("daemon");
-
-    // write pid file
-    if (all.vm.count("pid_file"))
-    {
-      ofstream pid_file;
-      pid_file.open(all.vm["pid_file"].as<string>().c_str());
-      if (!pid_file.is_open())
-        THROW("error writing pid file");
-
-      pid_file << getpid() << endl;
-      pid_file.close();
-    }
-
-    if (all.daemon && !all.active)
-    {
+
+      int on = 1;
+      if (setsockopt(all.p->bound_sock, SOL_SOCKET, SO_REUSEADDR, (char*)&on, sizeof(on)) < 0)
+	cerr << "setsockopt SO_REUSEADDR: " << strerror(errno) << endl;
+
+      // Enable TCP Keep Alive to prevent socket leaks
+      int enableTKA = 1;
+      if (setsockopt(all.p->bound_sock, SOL_SOCKET, SO_KEEPALIVE, (char*)&enableTKA, sizeof(enableTKA)) < 0)
+        cerr << "setsockopt SO_KEEPALIVE: " << strerror(errno) << endl;
+
+      sockaddr_in address;
+      address.sin_family = AF_INET;
+      address.sin_addr.s_addr = htonl(INADDR_ANY);
+      short unsigned int port = 26542;
+      if (all.vm.count("port"))
+	port = (uint16_t)all.vm["port"].as<size_t>();
+      address.sin_port = htons(port);
+
+      // attempt to bind to socket
+      if ( ::bind(all.p->bound_sock,(sockaddr*)&address, sizeof(address)) < 0 )
+	THROWERRNO("bind");
+      
+      // listen on socket
+      if (listen(all.p->bound_sock, 1) < 0)
+	THROWERRNO("listen");
+	  
+	  // write port file
+	  if (all.vm.count("port_file"))
+	{
+          socklen_t address_size = sizeof(address);
+          if (getsockname(all.p->bound_sock, (sockaddr*)&address, &address_size) < 0)
+            {
+              cerr << "getsockname: " << strerror(errno) << endl;
+            }
+	  ofstream port_file;
+	  port_file.open(all.vm["port_file"].as<string>().c_str());
+	  if (!port_file.is_open())
+	    THROW("error writing port file: " << all.vm["port_file"].as<string>());
+
+	  port_file << ntohs(address.sin_port) << endl;
+	  port_file.close();
+	}
+
+      // background process
+      if (!all.active && daemon(1,1))
+	THROWERRNO("daemon");
+
+      // write pid file
+      if (all.vm.count("pid_file"))
+	{
+	  ofstream pid_file;
+	  pid_file.open(all.vm["pid_file"].as<string>().c_str());
+	  if (!pid_file.is_open())
+	    THROW("error writing pid file");
+
+	  pid_file << getpid() << endl;
+	  pid_file.close();
+	}
+
+      if (all.daemon && !all.active)
+	{
 #ifdef _WIN32
-      THROW("not supported on windows");
+	  THROW("not supported on windows");
 #else
-      fclose(stdin);
-      // weights will be shared across processes, accessible to children
-      float* shared_weights =
-        (float*)mmap(0,(all.length() << all.reg.stride_shift) * sizeof(float),
-                     PROT_READ|PROT_WRITE, MAP_SHARED|MAP_ANONYMOUS, -1, 0);
-
-      size_t float_count = all.length() << all.reg.stride_shift;
-      weight* dest = shared_weights;
-      memcpy(dest, all.reg.weight_vector, float_count*sizeof(float));
-      free(all.reg.weight_vector);
-      all.reg.weight_vector = dest;
-
-      // learning state to be shared across children
-      shared_data* sd = (shared_data *)mmap(0,sizeof(shared_data),
-                                            PROT_READ|PROT_WRITE, MAP_SHARED|MAP_ANONYMOUS, -1, 0);
-      memcpy(sd, all.sd, sizeof(shared_data));
-      free(all.sd);
-      all.sd = sd;
-
-      // create children
-      size_t num_children = all.num_children;
-      v_array<int> children = v_init<int>();
-      children.resize(num_children);
-      for (size_t i = 0; i < num_children; i++)
-      {
-        // fork() returns pid if parent, 0 if child
-        // store fork value and run child process if child
-        if ((children[i] = fork()) == 0) {
-          all.quiet |= (i > 0);
-          goto child;
-        }
+	  fclose(stdin);
+	  // weights will be shared across processes, accessible to children
+	  float* shared_weights =
+	    (float*)mmap(0,(all.length() << all.reg.stride_shift) * sizeof(float),
+			 PROT_READ|PROT_WRITE, MAP_SHARED|MAP_ANONYMOUS, -1, 0);
+	  
+	  size_t float_count = all.length() << all.reg.stride_shift;
+	  weight* dest = shared_weights;
+	  memcpy(dest, all.reg.weight_vector, float_count*sizeof(float));
+	  free(all.reg.weight_vector);
+	  all.reg.weight_vector = dest;
+	  
+	  // learning state to be shared across children
+	  shared_data* sd = (shared_data *)mmap(0,sizeof(shared_data),
+			 PROT_READ|PROT_WRITE, MAP_SHARED|MAP_ANONYMOUS, -1, 0);
+	  memcpy(sd, all.sd, sizeof(shared_data));
+	  free(all.sd);
+	  all.sd = sd;
+
+	  // create children
+	  size_t num_children = all.num_children;
+	  v_array<int> children = v_init<int>();
+	  children.resize(num_children);
+	  for (size_t i = 0; i < num_children; i++)
+	    {
+	      // fork() returns pid if parent, 0 if child
+	      // store fork value and run child process if child
+	      if ((children[i] = fork()) == 0) {
+                all.quiet |= (i > 0);
+		goto child;
+              }
+	    }
+
+	  // install signal handler so we can kill children when killed
+	  {
+	    struct sigaction sa;
+	    // specifically don't set SA_RESTART in sa.sa_flags, so that
+	    // waitid will be interrupted by SIGTERM with handler installed
+	    memset(&sa, 0, sizeof(sa));
+	    sa.sa_handler = handle_sigterm;
+	    sigaction(SIGTERM, &sa, nullptr);
+	  }
+
+	  while (true)
+	    {
+	      // wait for child to change state; if finished, then respawn
+	      int status;
+	      pid_t pid = wait(&status);
+	      if (got_sigterm)
+		{
+		  for (size_t i = 0; i < num_children; i++)
+		    kill(children[i], SIGTERM);
+                  VW::finish(all);
+		  exit(0);
+		}
+	      if (pid < 0)
+		continue;
+	      for (size_t i = 0; i < num_children; i++)
+		if (pid == children[i])
+		  {
+		    if ((children[i]=fork()) == 0) {
+                      all.quiet |= (i > 0);
+		      goto child;
+                    }
+		    break;
+		  }
+	    }
+
+#endif
+	}
+
+#ifndef _WIN32
+	child:
+#endif
+      sockaddr_in client_address;
+      socklen_t size = sizeof(client_address);
+      all.p->max_fd = 0;
+      if (!all.quiet)
+	cerr << "calling accept" << endl;
+      int f = (int)accept(all.p->bound_sock,(sockaddr*)&client_address,&size);
+      if (f < 0)
+	THROWERRNO("accept");
+      
+      all.p->label_sock = f;
+      all.print = print_result;
+      
+      all.final_prediction_sink.push_back((size_t) f);
+      
+      all.p->input->files.push_back(f);
+      all.p->max_fd = max(f, all.p->max_fd);
+      if (!all.quiet)
+	cerr << "reading data from port " << port << endl;
+      
+      all.p->max_fd++;
+      if(all.active)
+	all.p->reader = read_features;
+      else {
+	if (isbinary(*(all.p->input))) {
+	  all.p->reader = read_cached_features;
+	  all.print = binary_print_result;
+	} else {
+	  all.p->reader = read_features;
+	}
+	all.p->sorted_cache = true;
       }
-
-      // install signal handler so we can kill children when killed
-      {
-        struct sigaction sa;
-        // specifically don't set SA_RESTART in sa.sa_flags, so that
-        // waitid will be interrupted by SIGTERM with handler installed
-        memset(&sa, 0, sizeof(sa));
-        sa.sa_handler = handle_sigterm;
-        sigaction(SIGTERM, &sa, nullptr);
-      }
-
-      while (true)
-      {
-        // wait for child to change state; if finished, then respawn
-        int status;
-        pid_t pid = wait(&status);
-        if (got_sigterm)
-        {
-          for (size_t i = 0; i < num_children; i++)
-            kill(children[i], SIGTERM);
-          VW::finish(all);
-          exit(0);
-        }
-        if (pid < 0)
-          continue;
-        for (size_t i = 0; i < num_children; i++)
-          if (pid == children[i])
-          {
-            if ((children[i]=fork()) == 0) {
-              all.quiet |= (i > 0);
-              goto child;
-            }
-            break;
-          }
-      }
-
-#endif
-    }
-
-#ifndef _WIN32
-child:
-#endif
-    sockaddr_in client_address;
-    socklen_t size = sizeof(client_address);
-    all.p->max_fd = 0;
-    if (!all.quiet)
-      cerr << "calling accept" << endl;
-    int f = (int)accept(all.p->bound_sock,(sockaddr*)&client_address,&size);
-    if (f < 0)
-      THROWERRNO("accept");
-
-    all.p->label_sock = f;
-    all.print = print_result;
-
-    all.final_prediction_sink.push_back((size_t) f);
-
-    all.p->input->files.push_back(f);
-    all.p->max_fd = max(f, all.p->max_fd);
-    if (!all.quiet)
-      cerr << "reading data from port " << port << endl;
-
-    all.p->max_fd++;
-    if(all.active)
-      all.p->reader = read_features;
-    else {
-      if (isbinary(*(all.p->input))) {
-        all.p->reader = read_cached_features;
-        all.print = binary_print_result;
-      } else {
-        all.p->reader = read_features;
-      }
-      all.p->sorted_cache = true;
-    }
-    all.p->resettable = all.p->write_cache || all.daemon;
-  }
-  else
-  {
-    if (all.p->input->files.size() > 0)
-    {
-      if (!quiet)
-        cerr << "ignoring text input in favor of cache input" << endl;
-    }
-    else
-    {
-      string temp = all.data_filename;
-      if (!quiet)
-        cerr << "Reading datafile = " << temp << endl;
-      try
-      {
-        all.p->input->open_file(temp.c_str(), all.stdin_off, io_buf::READ);
-      }
-      catch (exception const& ex)
-      {
-        if (temp.size() != 0)
-        {
-          cerr << "can't open '" << temp << "', sailing on!" << endl;
-        }
-        else
-        {
-          throw ex;
-        }
-      }
-
-      all.p->reader = read_features;
-      all.p->resettable = all.p->write_cache;
-    }
-  }
-
+      all.p->resettable = all.p->write_cache || all.daemon;
+    }
+  else  
+    {
+      if (all.p->input->files.size() > 0)
+	{
+	  if (!quiet)
+	    cerr << "ignoring text input in favor of cache input" << endl;
+	}
+      else
+	{
+	  string temp = all.data_filename;
+	  if (!quiet)
+	    cerr << "Reading datafile = " << temp << endl;
+	  try
+	  {
+	    all.p->input->open_file(temp.c_str(), all.stdin_off, io_buf::READ);
+	  }
+	  catch (exception const& ex)
+	    {
+		  if (temp.size() != 0)
+		  {
+			cerr << "can't open '" << temp << "', sailing on!" << endl;
+	    }
+		  else
+		  {
+			  throw ex;
+		  }
+	  }
+
+	  all.p->reader = read_features;
+	  all.p->resettable = all.p->write_cache;
+	}
+    }
+  
   if (passes > 1 && !all.p->resettable)
     THROW("need a cache file for multiple passes : try using --cache_file");
-
+      
   all.p->input->count = all.p->input->files.size();
   if (!quiet && !all.daemon)
     cerr << "num sources = " << all.p->input->files.size() << endl;
@@ -620,11 +620,11 @@
 bool parser_done(parser* p)
 {
   if (p->done)
-  {
-    if (p->used_index != p->begin_parsed_examples)
-      return false;
-    return true;
-  }
+    {
+      if (p->used_index != p->begin_parsed_examples)
+	return false;
+      return true;
+    }
   return false;
 }
 
@@ -637,45 +637,45 @@
 }
 
 void addgrams(vw& all, size_t ngram, size_t skip_gram, v_array<feature>& atomics, v_array<audit_data>& audits,
-              size_t initial_length, v_array<size_t> &gram_mask, size_t skips)
+	      size_t initial_length, v_array<size_t> &gram_mask, size_t skips)
 {
   if (ngram == 0 && gram_mask.last() < initial_length)
-  {
-    size_t last = initial_length - gram_mask.last();
-    for(size_t i = 0; i < last; i++)
-    {
-      size_t new_index = atomics[i].weight_index;
-      for (size_t n = 1; n < gram_mask.size(); n++)
-        new_index = new_index*quadratic_constant + atomics[i+gram_mask[n]].weight_index;
-
-      feature f = {1.,(uint32_t)(new_index)};
-      atomics.push_back(f);
-      if ((all.audit || all.hash_inv) && audits.size() >= initial_length)
-      {
-        string feature_name(audits[i].feature);
-        for (size_t n = 1; n < gram_mask.size(); n++)
-        {
-          feature_name += string("^");
-          feature_name += string(audits[i+gram_mask[n]].feature);
-        }
-
-        string feature_space = string(audits[i].space);
-
-        audit_data a_feature = {nullptr,nullptr,new_index, 1., true};
-        a_feature.space = (char*)malloc(feature_space.length()+1);
-        strcpy(a_feature.space, feature_space.c_str());
-        a_feature.feature = (char*)malloc(feature_name.length()+1);
-        strcpy(a_feature.feature, feature_name.c_str());
-        audits.push_back(a_feature);
-      }
-    }
-  }
+    {
+      size_t last = initial_length - gram_mask.last();
+      for(size_t i = 0; i < last; i++)
+	{
+	  size_t new_index = atomics[i].weight_index;
+	  for (size_t n = 1; n < gram_mask.size(); n++)
+	    new_index = new_index*quadratic_constant + atomics[i+gram_mask[n]].weight_index;
+
+	  feature f = {1.,(uint32_t)(new_index)};
+	  atomics.push_back(f);
+	  if ((all.audit || all.hash_inv) && audits.size() >= initial_length)
+	    {
+	      string feature_name(audits[i].feature);
+	      for (size_t n = 1; n < gram_mask.size(); n++)
+		{
+		  feature_name += string("^");
+		  feature_name += string(audits[i+gram_mask[n]].feature);
+		}
+
+	      string feature_space = string(audits[i].space);
+	      
+	      audit_data a_feature = {nullptr,nullptr,new_index, 1., true};
+	      a_feature.space = (char*)malloc(feature_space.length()+1);
+	      strcpy(a_feature.space, feature_space.c_str());
+	      a_feature.feature = (char*)malloc(feature_name.length()+1);
+	      strcpy(a_feature.feature, feature_name.c_str());
+	      audits.push_back(a_feature);
+	    }
+	}
+    }
   if (ngram > 0)
-  {
-    gram_mask.push_back(gram_mask.last()+1+skips);
-    addgrams(all, ngram-1, skip_gram, atomics, audits, initial_length, gram_mask, 0);
-    gram_mask.pop();
-  }
+    {
+      gram_mask.push_back(gram_mask.last()+1+skips);
+      addgrams(all, ngram-1, skip_gram, atomics, audits, initial_length, gram_mask, 0);
+      gram_mask.pop();
+    }
   if (skip_gram > 0 && ngram > 0)
     addgrams(all, ngram, skip_gram-1, atomics, audits, initial_length, gram_mask, skips+1);
 }
@@ -693,35 +693,35 @@
  */
 void generateGrams(vw& all, example* &ex) {
   for(unsigned char* index = ex->indices.begin; index < ex->indices.end; index++)
-  {
-    size_t length = ex->atomics[*index].size();
-    for (size_t n = 1; n < all.ngram[*index]; n++)
-    {
-      all.p->gram_mask.erase();
-      all.p->gram_mask.push_back((size_t)0);
-      addgrams(all, n, all.skips[*index], ex->atomics[*index],
-               ex->audit_features[*index],
-               length, all.p->gram_mask, 0);
-    }
-  }
+    {
+      size_t length = ex->atomics[*index].size();
+      for (size_t n = 1; n < all.ngram[*index]; n++)
+	{
+	  all.p->gram_mask.erase();
+	  all.p->gram_mask.push_back((size_t)0);
+	  addgrams(all, n, all.skips[*index], ex->atomics[*index], 
+		   ex->audit_features[*index], 
+		   length, all.p->gram_mask, 0);
+	}
+    }
 }
 
 example* get_unused_example(vw& all)
 {
   while (true)
-  {
-    mutex_lock(&all.p->examples_lock);
-    if (all.p->examples[all.p->begin_parsed_examples % all.p->ring_size].in_use == false)
-    {
-      example& ret = all.p->examples[all.p->begin_parsed_examples++ % all.p->ring_size];
-      ret.in_use = true;
+    {
+      mutex_lock(&all.p->examples_lock);
+      if (all.p->examples[all.p->begin_parsed_examples % all.p->ring_size].in_use == false)
+	{
+	  example& ret = all.p->examples[all.p->begin_parsed_examples++ % all.p->ring_size];
+	  ret.in_use = true;
+	  mutex_unlock(&all.p->examples_lock);
+	  return &ret;
+	}
+      else 
+	condition_variable_wait(&all.p->example_unused, &all.p->examples_lock);
       mutex_unlock(&all.p->examples_lock);
-      return &ret;
-    }
-    else
-      condition_variable_wait(&all.p->example_unused, &all.p->examples_lock);
-    mutex_unlock(&all.p->examples_lock);
-  }
+    }
 }
 
 namespace VW {
@@ -733,11 +733,11 @@
   if(all.p->sort_features && ae->sorted == false)
     unique_sort_features(all.audit, (uint32_t)all.parse_mask, ae);
 
-  if (all.p->write_cache)
-  {
-    all.p->lp.cache_label(&ae->l,*(all.p->output));
-    cache_features(*(all.p->output), ae, (uint32_t)all.parse_mask);
-  }
+  if (all.p->write_cache) 
+    {
+      all.p->lp.cache_label(&ae->l,*(all.p->output));
+      cache_features(*(all.p->output), ae, (uint32_t)all.parse_mask);
+    }
   return true;
 }
 }
@@ -753,13 +753,13 @@
 {
   for(unsigned char* index = ex->indices.begin; index < ex->indices.end; index++)
     if (all.limit[*index] < ex->atomics[*index].size())
-    {
-      v_array<feature>& features = ex->atomics[*index];
-
-      qsort(features.begin, features.size(), sizeof(feature), order_features);
-
-      unique_features(features, all.limit[*index]);
-    }
+      {
+	v_array<feature>& features = ex->atomics[*index];
+	
+	qsort(features.begin, features.size(), sizeof(feature), order_features);
+	
+	unique_features(features, all.limit[*index]);
+      }
 }
 
 namespace VW {
@@ -769,7 +769,7 @@
   ae->num_features = 0;
   ae->total_sum_feat_sq = 0;
   ae->loss = 0.;
-
+  
   ae->example_counter = (size_t)(all.p->end_parsed_examples);
   if (!all.p->emptylines_separate_examples)
     all.p->in_pass_counter++;
@@ -778,30 +778,30 @@
 
   if (all.p->emptylines_separate_examples && example_is_newline(*ae))
     all.p->in_pass_counter++;
-
+  
   all.sd->t += all.p->lp.get_weight(&ae->l);
   ae->example_t = (float)all.sd->t;
 
-
+  
   if (all.ignore_some)
-  {
-    if (all.audit || all.hash_inv)
+    {
+      if (all.audit || all.hash_inv)
+	for (unsigned char* i = ae->indices.begin; i != ae->indices.end; i++)
+	  if (all.ignore[*i])
+	    ae->audit_features[*i].erase();
+      
       for (unsigned char* i = ae->indices.begin; i != ae->indices.end; i++)
-        if (all.ignore[*i])
-          ae->audit_features[*i].erase();
-
-    for (unsigned char* i = ae->indices.begin; i != ae->indices.end; i++)
-      if (all.ignore[*i])
+	if (all.ignore[*i])
       { //delete namespace
-        ae->atomics[*i].erase();
-        memmove(i,i+1,(ae->indices.end - (i+1))*sizeof(*i));
-        ae->indices.end--;
-        i--;
-      }
-  }
+	    ae->atomics[*i].erase();
+	    memmove(i,i+1,(ae->indices.end - (i+1))*sizeof(*i));
+	    ae->indices.end--;
+	    i--;
+	  }
+    }
 
   if(all.ngram_strings.size() > 0)
-    generateGrams(all, ae);
+    generateGrams(all, ae);    
 
   if (all.add_constant) {
     //add constant feature
@@ -818,195 +818,188 @@
 
   uint32_t multiplier = all.wpp << all.reg.stride_shift;
   if(multiplier != 1) //make room for per-feature information.
-  {
-    for (unsigned char* i = ae->indices.begin; i != ae->indices.end; i++)
-      for(feature* j = ae->atomics[*i].begin; j != ae->atomics[*i].end; j++)
-        j->weight_index *= multiplier;
-    if (all.audit || all.hash_inv)
+    {
       for (unsigned char* i = ae->indices.begin; i != ae->indices.end; i++)
-        for(audit_data* j = ae->audit_features[*i].begin; j != ae->audit_features[*i].end; j++)
-          j->weight_index *= multiplier;
-  }
-
-  for (unsigned char* i = ae->indices.begin; i != ae->indices.end; i++)
-  {
-    ae->num_features += ae->atomics[*i].end - ae->atomics[*i].begin;
-    ae->total_sum_feat_sq += ae->sum_feat_sq[*i];
-  }
+	for(feature* j = ae->atomics[*i].begin; j != ae->atomics[*i].end; j++)
+	  j->weight_index *= multiplier;
+      if (all.audit || all.hash_inv)
+	for (unsigned char* i = ae->indices.begin; i != ae->indices.end; i++)
+	  for(audit_data* j = ae->audit_features[*i].begin; j != ae->audit_features[*i].end; j++)
+	    j->weight_index *= multiplier;
+    }
+  
+  for (unsigned char* i = ae->indices.begin; i != ae->indices.end; i++) 
+    {
+      ae->num_features += ae->atomics[*i].end - ae->atomics[*i].begin;
+      ae->total_sum_feat_sq += ae->sum_feat_sq[*i];
+    }
 
   size_t new_features_cnt;
   float new_features_sum_feat_sq;
   INTERACTIONS::eval_count_of_generated_ft(all, *ae, new_features_cnt, new_features_sum_feat_sq);
   ae->num_features += new_features_cnt;
   ae->total_sum_feat_sq += new_features_sum_feat_sq;
-
+  
 }
 }
 
 namespace VW {
-example* new_unused_example(vw& all) {
-  example* ec = get_unused_example(all);
-  all.p->lp.default_label(&ec->l);
-  all.p->begin_parsed_examples++;
-  ec->example_counter = all.p->begin_parsed_examples;
-  return ec;
-}
-example* read_example(vw& all, char* example_line)
-{
-  example* ret = get_unused_example(all);
-
-<<<<<<< HEAD
+  example* new_unused_example(vw& all) { 
+    example* ec = get_unused_example(all);
+    all.p->lp.default_label(&ec->l);
+    all.p->begin_parsed_examples++;
+    ec->example_counter = all.p->begin_parsed_examples;
+    return ec;
+  }
+  example* read_example(vw& all, char* example_line)
+  {
+    example* ret = get_unused_example(all);
+
     VW::read_line(all, ret, example_line);
 	parse_atomic_example(all,ret,false);
     setup_example(all, ret);
     all.p->end_parsed_examples++;
-=======
-  read_line(all, ret, example_line);
-  parse_atomic_example(all,ret,false);
-  setup_example(all, ret);
-  all.p->end_parsed_examples++;
->>>>>>> 9ff19bc4
-
-  return ret;
-}
-
-example* read_example(vw& all, string example_line) { return read_example(all, (char*)example_line.c_str()); }
-
-void add_constant_feature(vw& vw, example*ec) {
-  uint32_t cns = constant_namespace;
-  ec->indices.push_back(cns);
-  feature temp = {1,(uint32_t) constant};
-  ec->atomics[cns].push_back(temp);
-  ec->total_sum_feat_sq++;
-  ec->num_features++;
-  if (vw.audit || vw.hash_inv) ec->audit_features[constant_namespace].push_back({nullptr,(char*)"Constant",(uint32_t)constant, 1.,false});
-}
-
-void add_label(example* ec, float label, float weight, float base)
-{
-  ec->l.simple.label = label;
-  ec->l.simple.weight = weight;
-  ec->l.simple.initial = base;
-}
-
-example* import_example(vw& all, string label, primitive_feature_space* features, size_t len)
-{
-  example* ret = get_unused_example(all);
-  all.p->lp.default_label(&ret->l);
-
-  if (label.length() > 0)
-    parse_example_label(all, *ret, label);
+
+    return ret;
+  }
+
+  example* read_example(vw& all, string example_line) { return read_example(all, (char*)example_line.c_str()); }
+  
+  void add_constant_feature(vw& vw, example*ec) {
+    uint32_t cns = constant_namespace;
+    ec->indices.push_back(cns);
+    feature temp = {1,(uint32_t) constant};
+    ec->atomics[cns].push_back(temp);
+    ec->total_sum_feat_sq++;
+    ec->num_features++;
+    if (vw.audit || vw.hash_inv) ec->audit_features[constant_namespace].push_back({nullptr,(char*)"Constant",(uint32_t)constant, 1.,false});
+  }
+
+  void add_label(example* ec, float label, float weight, float base)
+  {
+    ec->l.simple.label = label;
+    ec->l.simple.weight = weight;
+    ec->l.simple.initial = base;
+  }
+
+  example* import_example(vw& all, string label, primitive_feature_space* features, size_t len)
+  {
+    example* ret = get_unused_example(all);
+    all.p->lp.default_label(&ret->l);
+
+	if (label.length() > 0)
+		parse_example_label(all, *ret, label);
 
   for (size_t i = 0; i < len; i++)
+      {
+	uint32_t index = features[i].name;
+	ret->indices.push_back(index);
+	for (size_t j = 0; j < features[i].len; j++)
+	  {
+	    ret->sum_feat_sq[index] += features[i].fs[j].x * features[i].fs[j].x;
+	    ret->atomics[index].push_back(features[i].fs[j]);
+	  }
+      }
+    VW::parse_atomic_example(all,ret,false); 
+    setup_example(all, ret);
+	all.p->end_parsed_examples++;
+    return ret;
+  }
+
+  primitive_feature_space* export_example(vw& all, example* ec, size_t& len)
   {
-    uint32_t index = features[i].name;
-    ret->indices.push_back(index);
-    for (size_t j = 0; j < features[i].len; j++)
-    {
-      ret->sum_feat_sq[index] += features[i].fs[j].x * features[i].fs[j].x;
-      ret->atomics[index].push_back(features[i].fs[j]);
-    }
-  }
-  VW::parse_atomic_example(all,ret,false);
-  setup_example(all, ret);
-  all.p->end_parsed_examples++;
-  return ret;
-}
-
-primitive_feature_space* export_example(vw& all, example* ec, size_t& len)
-{
-  len = ec->indices.size();
-  primitive_feature_space* fs_ptr = new primitive_feature_space[len];
-
-  int fs_count = 0;
-  for (unsigned char* i = ec->indices.begin; i != ec->indices.end; i++)
+    len = ec->indices.size();
+    primitive_feature_space* fs_ptr = new primitive_feature_space[len]; 
+    
+    int fs_count = 0;
+    for (unsigned char* i = ec->indices.begin; i != ec->indices.end; i++)
+      {
+		fs_ptr[fs_count].name = *i;
+		fs_ptr[fs_count].len = ec->atomics[*i].size();
+		fs_ptr[fs_count].fs = new feature[fs_ptr[fs_count].len];
+	
+		int f_count = 0;
+		for (feature *f = ec->atomics[*i].begin; f != ec->atomics[*i].end; f++)
+		  {
+			feature t = *f;
+			t.weight_index >>= all.reg.stride_shift;
+			fs_ptr[fs_count].fs[f_count] = t;
+			f_count++;
+		  }
+		fs_count++;
+      }
+    return fs_ptr;
+  }
+  
+  void releaseFeatureSpace(primitive_feature_space* features, size_t len)
   {
-    fs_ptr[fs_count].name = *i;
-    fs_ptr[fs_count].len = ec->atomics[*i].size();
-    fs_ptr[fs_count].fs = new feature[fs_ptr[fs_count].len];
-
-    int f_count = 0;
-    for (feature *f = ec->atomics[*i].begin; f != ec->atomics[*i].end; f++)
-    {
-      feature t = *f;
-      t.weight_index >>= all.reg.stride_shift;
-      fs_ptr[fs_count].fs[f_count] = t;
-      f_count++;
-    }
-    fs_count++;
-  }
-  return fs_ptr;
-}
-
-void releaseFeatureSpace(primitive_feature_space* features, size_t len)
-{
   for (size_t i = 0; i < len; i++)
-    delete features[i].fs;
-  delete (features);
-}
-
-void parse_example_label(vw& all, example&ec, string label) {
-  v_array<substring> words = v_init<substring>();
-  char* cstr = (char*)label.c_str();
-  substring str = { cstr, cstr+label.length() };
-  words.push_back(str);
-  all.p->lp.parse_label(all.p, all.sd, &ec.l, words);
-  words.erase();
-  words.delete_v();
-}
-
-void empty_example(vw& all, example& ec)
-{
-  if (all.audit || all.hash_inv)
-    for (unsigned char* i = ec.indices.begin; i != ec.indices.end; i++)
-    {
-      for (audit_data* temp
-           = ec.audit_features[*i].begin;
-           temp != ec.audit_features[*i].end; temp++)
+      delete features[i].fs;
+    delete (features);
+  }
+
+  void parse_example_label(vw& all, example&ec, string label) {
+    v_array<substring> words = v_init<substring>();
+    char* cstr = (char*)label.c_str();
+    substring str = { cstr, cstr+label.length() };
+    words.push_back(str);
+    all.p->lp.parse_label(all.p, all.sd, &ec.l, words);
+    words.erase();
+    words.delete_v();
+  }
+
+  void empty_example(vw& all, example& ec)
+  {
+	if (all.audit || all.hash_inv)
+      for (unsigned char* i = ec.indices.begin; i != ec.indices.end; i++) 
+	{
+	  for (audit_data* temp 
+		 = ec.audit_features[*i].begin; 
+	       temp != ec.audit_features[*i].end; temp++)
+	    {
+	      if (temp->alloced)
+		{
+		  free(temp->space);
+		  free(temp->feature);
+		  temp->alloced=false;
+		}
+	    }
+	  ec.audit_features[*i].erase();
+	}
+
+    for (unsigned char* i = ec.indices.begin; i != ec.indices.end; i++) 
       {
-        if (temp->alloced)
-        {
-          free(temp->space);
-          free(temp->feature);
-          temp->alloced=false;
-        }
+	ec.atomics[*i].erase();
+	ec.sum_feat_sq[*i]=0;
       }
-      ec.audit_features[*i].erase();
-    }
-
-  for (unsigned char* i = ec.indices.begin; i != ec.indices.end; i++)
+    
+    ec.indices.erase();
+    ec.tag.erase();
+    ec.sorted = false;
+    ec.end_pass = false;
+  }
+
+  void finish_example(vw& all, example* ec)
   {
-    ec.atomics[*i].erase();
-    ec.sum_feat_sq[*i]=0;
-  }
-
-  ec.indices.erase();
-  ec.tag.erase();
-  ec.sorted = false;
-  ec.end_pass = false;
-}
-
-void finish_example(vw& all, example* ec)
-{
-  // only return examples to the pool that are from the pool and not externally allocated
-  if (!is_ring_example(all, ec))
-    return;
-
-  mutex_lock(&all.p->output_lock);
-  all.p->local_example_number++;
-  condition_variable_signal(&all.p->output_done);
-  mutex_unlock(&all.p->output_lock);
-
-  empty_example(all, *ec);
-
-  mutex_lock(&all.p->examples_lock);
-  assert(ec->in_use);
-  ec->in_use = false;
-  condition_variable_signal(&all.p->example_unused);
-  if (all.p->done)
-    condition_variable_signal_all(&all.p->example_available);
-  mutex_unlock(&all.p->examples_lock);
-}
+	// only return examples to the pool that are from the pool and not externally allocated
+	if (!is_ring_example(all, ec))
+      return;
+
+    mutex_lock(&all.p->output_lock);
+    all.p->local_example_number++;
+    condition_variable_signal(&all.p->output_done);
+    mutex_unlock(&all.p->output_lock);
+    
+    empty_example(all, *ec);
+    
+    mutex_lock(&all.p->examples_lock);
+    assert(ec->in_use);
+    ec->in_use = false;
+    condition_variable_signal(&all.p->example_unused);
+    if (all.p->done)
+      condition_variable_signal_all(&all.p->example_available);
+    mutex_unlock(&all.p->examples_lock);
+  }
 }
 
 #ifdef _WIN32
@@ -1015,44 +1008,44 @@
 void *main_parse_loop(void *in)
 #endif
 {
-  vw* all = (vw*) in;
-  size_t example_number = 0;  // for variable-size batch learning algorithms
-
-
-  while(!all->p->done)
-  {
-    example* ae = get_unused_example(*all);
-    if (!all->do_reset_source && example_number != all->pass_length && all->max_examples > example_number
-        && VW::parse_atomic_example(*all, ae) )
-    {
-      VW::setup_example(*all, ae);
-      example_number++;
-    }
-    else
-    {
-      reset_source(*all, all->num_bits);
-      all->do_reset_source = false;
-      all->passes_complete++;
-      end_pass_example(*all, ae);
-      if (all->passes_complete == all->numpasses && example_number == all->pass_length)
-      {
-        all->passes_complete = 0;
-        all->pass_length = all->pass_length*2+1;
-      }
-      if (all->passes_complete >= all->numpasses && all->max_examples >= example_number)
-      {
-        mutex_lock(&all->p->examples_lock);
-        all->p->done = true;
-        mutex_unlock(&all->p->examples_lock);
-      }
-      example_number = 0;
-    }
-    mutex_lock(&all->p->examples_lock);
-    all->p->end_parsed_examples++;
-    condition_variable_signal_all(&all->p->example_available);
-    mutex_unlock(&all->p->examples_lock);
-  }
-  return 0L;
+	vw* all = (vw*) in;
+	size_t example_number = 0;  // for variable-size batch learning algorithms
+
+
+	while(!all->p->done)
+	  {
+            example* ae = get_unused_example(*all);
+	    if (!all->do_reset_source && example_number != all->pass_length && all->max_examples > example_number
+		   && VW::parse_atomic_example(*all, ae) )
+	     {
+	       VW::setup_example(*all, ae);
+	       example_number++;
+	     }
+	    else
+	     {
+	       reset_source(*all, all->num_bits);
+	       all->do_reset_source = false;
+	       all->passes_complete++;
+	       end_pass_example(*all, ae);
+	       if (all->passes_complete == all->numpasses && example_number == all->pass_length)
+			 {
+			   all->passes_complete = 0;
+			   all->pass_length = all->pass_length*2+1;
+			 }
+	       if (all->passes_complete >= all->numpasses && all->max_examples >= example_number)
+			 {
+			   mutex_lock(&all->p->examples_lock);
+			   all->p->done = true;
+			   mutex_unlock(&all->p->examples_lock);
+			 }
+	       example_number = 0;
+	     }
+	   mutex_lock(&all->p->examples_lock);
+	   all->p->end_parsed_examples++;
+	   condition_variable_signal_all(&all->p->example_available);
+	   mutex_unlock(&all->p->examples_lock);
+	  }  
+	return 0L;
 }
 
 namespace VW {
@@ -1065,16 +1058,16 @@
       cout << "error: example should be in_use " << p->used_index << " " << p->end_parsed_examples << " " << ring_index << endl;
     assert((p->examples+ring_index)->in_use);
     mutex_unlock(&p->examples_lock);
-
+    
     return p->examples + ring_index;
   }
   else {
     if (!p->done)
-    {
-      condition_variable_wait(&p->example_available, &p->examples_lock);
-      mutex_unlock(&p->examples_lock);
-      return get_example(p);
-    }
+      {
+	condition_variable_wait(&p->example_available, &p->examples_lock);
+	mutex_unlock(&p->examples_lock);
+	return get_example(p);
+      }
     else {
       mutex_unlock(&p->examples_lock);
       return nullptr;
@@ -1084,54 +1077,54 @@
 
 float get_topic_prediction(example* ec, size_t i)
 {
-  return ec->topic_predictions[i];
+	return ec->topic_predictions[i];
 }
 
 float get_label(example* ec)
 {
-  return ec->l.simple.label;
+	return ec->l.simple.label;
 }
 
 float get_importance(example* ec)
 {
-  return ec->l.simple.weight;
+	return ec->l.simple.weight;
 }
 
 float get_initial(example* ec)
 {
-  return ec->l.simple.initial;
+	return ec->l.simple.initial;
 }
 
 float get_prediction(example* ec)
 {
-  return ec->pred.scalar;
+	return ec->pred.scalar;
 }
 
 float get_cost_sensitive_prediction(example* ec)
 {
-  return (float)ec->pred.multiclass;
+       return (float)ec->pred.multiclass;
 }
 
 uint32_t* get_multilabel_predictions(example* ec, size_t& len)
 {
-  MULTILABEL::labels labels = ec->pred.multilabels;
-  len = labels.label_v.size();
-  return labels.label_v.begin;
+    MULTILABEL::labels labels = ec->pred.multilabels;
+    len = labels.label_v.size();
+    return labels.label_v.begin;
 }
 
 size_t get_tag_length(example* ec)
 {
-  return ec->tag.size();
+	return ec->tag.size();
 }
 
 const char* get_tag(example* ec)
 {
-  return ec->tag.begin;
+	return ec->tag.begin;
 }
 
 size_t get_feature_number(example* ec)
 {
-  return ec->num_features;
+	return ec->num_features;
 }
 }
 
@@ -1145,15 +1138,15 @@
   all.p->examples = calloc_or_die<example>(all.p->ring_size);
 
   for (size_t i = 0; i < all.p->ring_size; i++)
-  {
-    memset(&all.p->examples[i].l, 0, sizeof(polylabel));
-    all.p->examples[i].in_use = false;
-  }
+    {
+      memset(&all.p->examples[i].l, 0, sizeof(polylabel));
+      all.p->examples[i].in_use = false;
+    }
 }
 
 void adjust_used_index(vw& all)
 {
-  all.p->used_index=all.p->begin_parsed_examples;
+	all.p->used_index=all.p->begin_parsed_examples;
 }
 
 void initialize_parser_datastructures(vw& all)
@@ -1170,10 +1163,10 @@
 void start_parser(vw& all, bool init_structures)
 {
   if (init_structures)
-    initialize_parser_datastructures(all);
-#ifndef _WIN32
+	initialize_parser_datastructures(all);
+  #ifndef _WIN32
   pthread_create(&all.parse_thread, nullptr, main_parse_loop, &all);
-#else
+  #else
   all.parse_thread = ::CreateThread(nullptr, 0, static_cast<LPTHREAD_START_ROUTINE>(main_parse_loop), &all, 0L, nullptr);
 #endif
 }
@@ -1186,21 +1179,21 @@
 
   if(all.ngram_strings.size() > 0)
     all.p->gram_mask.delete_v();
-
+  
   if (all.multilabel_prediction)
-    for (size_t i = 0; i < all.p->ring_size; i++)
+    for (size_t i = 0; i < all.p->ring_size; i++) 
       VW::dealloc_example(all.p->lp.delete_label, all.p->examples[i], MULTILABEL::multilabel.delete_label);
   else
-    for (size_t i = 0; i < all.p->ring_size; i++)
+    for (size_t i = 0; i < all.p->ring_size; i++) 
       VW::dealloc_example(all.p->lp.delete_label, all.p->examples[i]);
   free(all.p->examples);
-
+  
   io_buf* output = all.p->output;
   if (output != nullptr)
-  {
-    output->finalname.delete_v();
-    output->currentname.delete_v();
-  }
+    {
+      output->finalname.delete_v();
+      output->currentname.delete_v();
+    }
 
   all.p->counts.delete_v();
 }
@@ -1214,17 +1207,17 @@
 namespace VW {
 void end_parser(vw& all)
 {
-#ifndef _WIN32
+  #ifndef _WIN32
   pthread_join(all.parse_thread, nullptr);
-#else
+  #else
   ::WaitForSingleObject(all.parse_thread, INFINITE);
   ::CloseHandle(all.parse_thread);
-#endif
+  #endif
   release_parser_datastructures(all);
 }
 
 bool is_ring_example(vw& all, example* ae)
 {
-  return all.p->examples <= ae && ae < all.p->examples + all.p->ring_size;
+	return all.p->examples <= ae && ae < all.p->examples + all.p->ring_size;
 }
 }