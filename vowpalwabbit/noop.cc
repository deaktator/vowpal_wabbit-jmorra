--- conflicted
+++ resolved
@@ -8,8 +8,9 @@
 #include "reductions.h"
 
 namespace NOOP {
-<<<<<<< HEAD
-  base_learner* setup(vw& all, po::variables_map& vm)
+  void learn(char&, LEARNER::base_learner&, example&) {}
+  
+  LEARNER::base_learner* setup(vw& all, po::variables_map& vm)
   {
     po::options_description opts("Noop options");
     opts.add_options()
@@ -17,13 +18,6 @@
     add_options(all, opts);
     if(!vm.count("noop"))
       return NULL;
-
-    return &init_learner<char>();
-  }
-=======
-  void learn(char&, LEARNER::base_learner&, example&) {}
-
-  LEARNER::base_learner* setup(vw& all)
-  { return &LEARNER::init_learner<char>(NULL, learn, 1); }
->>>>>>> 5669a17d
+    
+    return &LEARNER::init_learner<char>(NULL, learn, 1); }
 }