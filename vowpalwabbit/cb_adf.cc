/*
Copyright (c) by respective owners including Yahoo!, Microsoft, and
individual contributors. All rights reserved.  Released under a BSD (revised)
license as described in the file LICENSE.
 */
#include <float.h>
#include <errno.h>

#include "reductions.h"
#include "v_hashmap.h"
#include "label_dictionary.h"
#include "vw.h"
#include "cb_algs.h"

using namespace std;
using namespace LEARNER;
using namespace CB;

#define CB_TYPE_DR 0
#define CB_TYPE_DM 1
#define CB_TYPE_IPS 2

#define CB_TYPE_DR 1
#define CB_TYPE_IPS 2

struct cb_adf {
  v_array<example*> ec_seq;
  
  size_t cb_type;
  bool need_to_clear;
  vw* all;
  LEARNER::base_learner* scorer;
  CB::cb_class* known_cost;
  v_array<CB::label> cb_labels;

  v_array<COST_SENSITIVE::label> cs_labels;

  base_learner* base;
  
  size_t cb_type;
  
  // An array of cb_label.
  v_array<CB::label> array;

  // suggest to add an array of cs_label.
  v_array<COST_SENSITIVE::label> cs_label_array;

  cb_class* known_cost;  
};

namespace CB_ADF {

void gen_cs_example_ips(cb_adf& c, v_array<example*> examples, v_array<COST_SENSITIVE::label> array)
{
	for (example **ec = examples.begin; ec != examples.end; ec++)
	{
		// Get CB::label for each example/line.
		CB::label ld = (**ec).l.cb;

		if ( ld.costs.size() == 1 )  // 2nd line
		{
			COST_SENSITIVE::wclass wc;
			wc.x = ld.costs[0].cost / ld.costs[0].probability;

			COST_SENSITIVE::label cs_ld;
			cs_ld.costs.push_back(wc);

			array.push_back(cs_ld);
		}
		else if (ld.costs.size() == 0)
		{
			COST_SENSITIVE::wclass wc;
			wc.x = 0.;

			if (true)  // compare if (**ec).tag == "shared"
			{
				COST_SENSITIVE::label cs_ld;
				cs_ld.costs.push_back(wc);
				array.push_back(cs_ld);
			}
			else
			{
				// In this case, push in an instance of wclass with maximum cost as merely a placeholder.
				wc.x = FLT_MAX;
				COST_SENSITIVE::label cs_ld;
				cs_ld.costs.push_back(wc);
				array.push_back(cs_ld);
			}
		}
	}
    
}

template <bool is_learn>
void gen_cs_label(cb_adf& c, example& ec, v_array<COST_SENSITIVE::label> array, uint32_t label)
{
	COST_SENSITIVE::wclass wc;
	wc.wap_value = 0.;

	//get cost prediction for this label
	// num_actions should be 1 effectively.
	// my get_cost_pred function will use 1 for 'index-1+base'
	wc.x = CB_ALGS::get_cost_pred<is_learn>(c.scorer, c.known_cost, ec, 1, 1);

	//add correction if we observed cost for this action and regressor is wrong
	if (c.known_cost != nullptr && c.known_cost->action == label)
		wc.x += (c.known_cost->cost - wc.x) / c.known_cost->probability;

	// do two-step pushes as for learn.
	COST_SENSITIVE::label cs_ld;
	cs_ld.costs.push_back(wc);
	array.push_back(cs_ld);
}

void gen_cs_example_dr(cb_adf& c, v_array<example*> examples, v_array<COST_SENSITIVE::label> array)
{
	for (example **ec = examples.begin; ec != examples.end; ec++)
	{
		// Get CB::label for each example/line.
		CB::label ld = (**ec).l.cb;

		if (ld.costs.size() == 1)  // 2nd line
		  gen_cs_label<true>(c, **ec, array, 1);
		else if (ld.costs.size() == 0)
		  gen_cs_label<false>(c, **ec, array, 1);
	}
}

  inline bool observed_cost(CB::cb_class* cl)
{
	//cost observed for this action if it has non zero probability and cost != FLT_MAX
	return (cl != nullptr && cl->cost != FLT_MAX && cl->probability > .0);
}

  CB::cb_class* get_observed_cost(CB::label ld)
{
  for (CB::cb_class *cl = ld.costs.begin; cl != ld.costs.end; cl++)
	{
		if (observed_cost(cl))
			return cl;
	}
	return nullptr;
}

template<bool is_learn>
void call_predict_or_learn(cb_adf& mydata, base_learner& base, v_array<example*> examples)
{
  // m2: still save, store, and restore
  // starting with 3 for loops
  // first of all, clear the container mydata.array.
  mydata.cb_labels.erase();
  
  // 1st: save cb_label (into mydata) and store cs_label for each example, which will be passed into base.learn.
  size_t index = 0;
  for (example **ec = examples.begin; ec != examples.end; ec++)
    {
      mydata.cb_labels.push_back((**ec).l.cb);
      (**ec).l.cs = mydata.cs_labels[index++];  // To be checked with John.
    }
  
  
  // 2nd: predict for each ex
  // // call base.predict for each vw exmaple in the sequence
  for (example **ec = examples.begin; ec != examples.end; ec++)
    if (is_learn)
      base.learn(**ec);
    else
      base.predict(**ec);
  
  // 3rd: restore cb_label for each example
  // (**ec).l.cb = mydata.array.element.
  size_t i = 0;
  for (example **ec = examples.begin; ec != examples.end; ec++)
    (**ec).l.cb = mydata.cb_labels[i++];
}

template<uint32_t reduction_type>
void learn(cb_adf& mydata, base_learner& base, v_array<example*>& examples)
{
	// find the line/entry with cost and prob.
	CB::label ld;
	for (example **ec = examples.begin; ec != examples.end; ec++)
	  {
	    if ( (**ec).l.cb.costs.size() == 1 &&
		 (**ec).l.cb.costs[0].cost != FLT_MAX &&
		 (**ec).l.cb.costs[0].probability > 0)
	      {
		ld = (**ec).l.cb;
	      }
	  }
	
	mydata.known_cost = get_observed_cost(ld);
	
	if (mydata.known_cost == nullptr)
	  cerr << "known cost is null." << endl;
	
	if(reduction_type == CB_TYPE_IPS )
	  gen_cs_example_ips(mydata, examples, mydata.cs_labels);
	else 
	  {
	    std::cerr << "Unknown cb_type specified for contextual bandit learning: " << mydata.cb_type << ". Exiting." << endl;
	    throw exception();
	  }
	
	call_predict_or_learn<true>(mydata,base,examples);
}

bool test_adf_sequence(cb_adf& data)
{
  uint32_t count = 0;
  for (size_t k=0; k<data.ec_seq.size(); k++) {
    example *ec = data.ec_seq[k];
    
    if (ec->l.cb.costs.size() > 1)
      {
	cerr << "cb_adf: badly formatted example, only one cost can be known." << endl;	\
	throw exception();
      }
    
    count += ec->l.cb.costs.size();
    
    if (CB::ec_is_example_header(*ec)) {
      cerr << "warning: example headers at position " << k << ": can only have in initial position!" << endl;
      throw exception();
    }
  }
  if (count == 0)
    return true;
  else if (count == 1)
    return false;
  else
    {
      cerr << "cb_adf: badly formatted example, only one line can have a cost" << endl; \
      throw exception();
    }
}

template <bool is_learn>
void do_actual_learning(cb_adf& data, base_learner& base)
{
<<<<<<< HEAD
  //cdbg << "do_actual_learning size=" << data.ec_seq.size() << endl;
  if (data.ec_seq.size() <= 0) return;  // nothing to do

  /////////////////////// handle label definitions
  if (ec_seq_is_label_definition(data.ec_seq)) {
    // pass to cs_ldf
    return;
  }

  /////////////////////// add headers
  size_t K = data.ec_seq.size();
  size_t start_K = 0;
  if (CB::ec_is_example_header(*data.ec_seq[0])) {
    start_K = 1;
    for (size_t k=1; k<K; k++)
      LabelDict::add_example_namespaces_from_example(*data.ec_seq[k], *data.ec_seq[0]);
  }
  bool isTest = check_cb_adf_sequence(data, start_K);

  /////////////////////// do prediction
  size_t predicted_K = start_K; 
  predict(data, base, data.ec_seq);  
  //do prediction via CS_LDF oracle
  /*  for (size_t k=start_K; k<K; k++) {
    example *ec = data.ec_seq[k];
    make_single_prediction(data, base, *ec);
    if (ec->partial_prediction < min_score) {
      min_score = ec->partial_prediction;
      predicted_K = k;
    }
    }*/   

  /////////////////////// learn
  if (is_learn && !isTest) 
    {//do learning
	  learn(data, base, data.ec_seq);
    }

  // Mark the predicted subexample with its class_index, all other with 0
  for (size_t k=start_K; k<K; k++)
    data.ec_seq[k]->pred.multiclass = (k == predicted_K) ? data.ec_seq[k]->l.cs.costs[0].class_index : 0;

  /////////////////////// remove header
  if (start_K > 0)
    for (size_t k=1; k<K; k++)
      LabelDict::del_example_namespaces_from_example(*data.ec_seq[k], *data.ec_seq[0]);
=======
  bool isTest = test_adf_sequence(data);
  
  if (isTest || !is_learn)
    call_predict_or_learn<false>(data, base, data.ec_seq);
  else 
    learn<CB_TYPE_IPS>(data, base, data.ec_seq); 
>>>>>>> 52a52368
}

void global_print_newline(vw& all)
{
  char temp[1];
  temp[0] = '\n';
  for (size_t i=0; i<all.final_prediction_sink.size(); i++) {
    int f = all.final_prediction_sink[i];
    ssize_t t;
    t = io_buf::write_file_or_socket(f, temp, 1);
    if (t != 1)
      cerr << "write error: " << strerror(errno) << endl;
  }
}

void output_example(vw& all, example& ec, bool& hit_loss, v_array<example*>* ec_seq)
{
  v_array<CB::cb_class> costs = ec.l.cb.costs;
    
  if (example_is_newline(ec)) return;
  if (CB::ec_is_example_header(ec)) return;

  all.sd->total_features += ec.num_features;

  float loss = 0.;

  if (!CB::example_is_test(ec)) {
    for (size_t j=0; j<costs.size(); j++) {
      if (hit_loss) break;
      if (ec.pred.multiclass == costs[j].action) {
        loss = costs[j].cost;
        hit_loss = true;
      }
    }

    all.sd->sum_loss += loss;
    all.sd->sum_loss_since_last_dump += loss;
    assert(loss >= 0);
  }
  
  for (int* sink = all.final_prediction_sink.begin; sink != all.final_prediction_sink.end; sink++)
    all.print(*sink, (float)ec.pred.multiclass, 0, ec.tag);

  if (all.raw_prediction > 0) {
    string outputString;
    stringstream outputStringStream(outputString);
    for (size_t i = 0; i < costs.size(); i++) {
      if (i > 0) outputStringStream << ' ';
      outputStringStream << costs[i].action << ':' << costs[i].partial_prediction;
    }
    //outputStringStream << endl;
    all.print_text(all.raw_prediction, outputStringStream.str(), ec.tag);
  }
    
  CB::print_update(all, CB::example_is_test(ec), ec, ec_seq);
}

void output_example_seq(vw& all, cb_adf& data)
{
  if (data.ec_seq.size() > 0) {
    all.sd->weighted_examples += 1;
    all.sd->example_number++;
    
    bool hit_loss = false;
    for (example** ecc=data.ec_seq.begin; ecc!=data.ec_seq.end; ecc++)
      output_example(all, **ecc, hit_loss, &(data.ec_seq));
    
    if (all.raw_prediction > 0)
      all.print_text(all.raw_prediction, "", data.ec_seq[0]->tag);
  }
}

void clear_seq_and_finish_examples(vw& all, cb_adf& data)
{
  if (data.ec_seq.size() > 0) 
    for (example** ecc=data.ec_seq.begin; ecc!=data.ec_seq.end; ecc++)
      if ((*ecc)->in_use)
        VW::finish_example(all, *ecc);
  data.ec_seq.erase();
}

void finish_multiline_example(vw& all, cb_adf& data, example& ec)
{
  if (data.need_to_clear) {
    if (data.ec_seq.size() > 0) {
      output_example_seq(all, data);
      global_print_newline(all);
    }        
    clear_seq_and_finish_examples(all, data);
    data.need_to_clear = false;
    if (ec.in_use) VW::finish_example(all, &ec);
  }
}

void end_examples(cb_adf& data)
{
  if (data.need_to_clear)
    data.ec_seq.erase();
}


void finish(cb_adf& data)
{
  data.ec_seq.delete_v();
}

template <bool is_learn>
void predict_or_learn(cb_adf& data, base_learner& base, example &ec) {
  vw* all = data.all;
  data.base = &base;
  bool is_test_ec = CB::example_is_test(ec);
  bool need_to_break = data.ec_seq.size() >= all->p->ring_size - 2;

  if ((example_is_newline(ec) && is_test_ec) || need_to_break) {
    do_actual_learning<is_learn>(data, base);
    data.need_to_clear = true;
  } else {
    if (data.need_to_clear) {  // should only happen if we're NOT driving
      data.ec_seq.erase();
      data.need_to_clear = false;
    }
    data.ec_seq.push_back(&ec);
  }
}
}

base_learner* cb_adf_setup(vw& all)
{
  if (missing_option(all, true, "cb_adf", "Do Contextual Bandit learning with multiline action dependent features."))
    return nullptr;
  
  cb_adf& ld = calloc_or_die<cb_adf>();
  
  ld.all = &all;
  
  all.p->lp = CB::cb_label;

  if (count(all.args.begin(), all.args.end(),"--csoaa_ldf") == 0 && count(all.args.begin(), all.args.end(),"--wap_ldf") == 0)
    {
      all.args.push_back("--csoaa_ldf");
      all.args.push_back("multiline");
    }

  learner<cb_adf>& l = init_learner(&ld, setup_base(all), CB_ADF::predict_or_learn<true>, CB_ADF::predict_or_learn<false>);
  l.set_finish_example(CB_ADF::finish_multiline_example);
  l.set_finish(CB_ADF::finish);
  l.set_end_examples(CB_ADF::end_examples); 
  return make_base(l);
}

inline bool observed_cost(cb_class* cl)
{
	//cost observed for this action if it has non zero probability and cost != FLT_MAX
	return (cl != nullptr && cl->cost != FLT_MAX && cl->probability > .0);
}

cb_class* get_observed_cost(CB::label ld)
{
	for (cb_class *cl = ld.costs.begin; cl != ld.costs.end; cl++)
	{
		if (observed_cost(cl))
			return cl;
	}
	return nullptr;
}

void predict(cb_adf& mydata, base_learner& base, v_array<example*> examples)
{

	// m2: still save, store, and restore
	// starting with 3 for loops
	// first of all, clear the container mydata.array.
	mydata.array.erase();

	// 1st: save cb_label (into mydata) and store cs_label for each example, which will be passed into base.learn.
	size_t index = 0;
	for (example **ec = examples.begin; ec != examples.end; ec++)
	{
		mydata.array.push_back((**ec).l.cb);
		(**ec).l.cs = mydata.cs_label_array[index];  // To be checked with John.
		index++;
	}


	// 2nd: predict for each ex
	// // call base.predict for each vw exmaple in the sequence
	for (example **ec = examples.begin; ec != examples.end; ec++)
	{
		base.predict(**ec);
	}

	// 3rd: restore cb_label for each example
	// (**ec).l.cb = mydata.array.element.
	size_t i = 0;
	for (example **ec = examples.begin; ec != examples.end; ec++)
	{
		(**ec).l.cb = mydata.array[i];
		i++;
	}

}
void learn(cb_adf& mydata, base_learner& base, v_array<example*> examples)
{
	// find the line/entry with cost and prob.
	CB::label ld;
	for (example **ec = examples.begin; ec != examples.end; ec++)
	{
		if ( (**ec).l.cb.costs.size() == 1 &&
			(**ec).l.cb.costs[0].cost != FLT_MAX &&
			(**ec).l.cb.costs[0].probability > 0)
		{
			ld = (**ec).l.cb;
		}
	}

	mydata.known_cost = get_observed_cost(ld);

	if (mydata.known_cost == nullptr)
	{
		cerr << "known cost is null." << endl;
	}

	// commented out. 
	// v_array<COST_SENSITIVE::label> array;
	// Use data structure mydata.cs_label_array to hold the cost - sensitive labels generated by gen_cs_example_ips.

	switch (mydata.cb_type)
	{
		case CB_TYPE_IPS:			
			gen_cs_example_ips(mydata, examples, mydata.cs_label_array);
			break;

		default:
			std::cerr << "Unknown cb_type specified for contextual bandit learning: " << mydata.cb_type << ". Exiting." << endl;
			throw exception();
	}

	if (mydata.cb_type != CB_TYPE_DM)
	{
		// 3 for-loops

		// first of all, clear the container mydata.array.
		mydata.array.erase();

		// 1st: save cb_label (into mydata) and store cs_label for each example, which will be passed into base.learn.
		size_t index = 0;
		for (example **ec = examples.begin; ec != examples.end; ec++)
		{
			mydata.array.push_back((**ec).l.cb);
			(**ec).l.cs = mydata.cs_label_array[index];  // To be checked with John.
			index++;
		}
		 

		// 2nd: learn for each ex
		// // call base.learn for each vw exmaple in the sequence
		for (example **ec = examples.begin; ec != examples.end; ec++)
		{
			base.learn(**ec);
		}

		// 3rd: restore cb_label for each example
		// (**ec).l.cb = mydata.array.element.
		size_t i = 0;
		for (example **ec = examples.begin; ec != examples.end; ec++)
		{
			(**ec).l.cb = mydata.array[i];
			i++;
		}
	}
}

void predict(cb_adf& mydata, base_learner& base, v_array<example*> examples)
{

	// m2: still save, store, and restore
	// starting with 3 for loops
	// first of all, clear the container mydata.array.
	mydata.array.erase();

	// 1st: save cb_label (into mydata) and store cs_label for each example, which will be passed into base.learn.
	size_t index = 0;
	for (example **ec = examples.begin; ec != examples.end; ec++)
	{
		mydata.array.push_back((**ec).l.cb);
		(**ec).l.cs = mydata.cs_label_array[index];  // To be checked with John.
		index++;
	}


	// 2nd: predict for each ex
	// // call base.predict for each vw exmaple in the sequence
	for (example **ec = examples.begin; ec != examples.end; ec++)
	{
		base.predict(**ec);
	}

	// 3rd: restore cb_label for each example
	// (**ec).l.cb = mydata.array.element.
	size_t i = 0;
	for (example **ec = examples.begin; ec != examples.end; ec++)
	{
		(**ec).l.cb = mydata.array[i];
		i++;
	}

}

void gen_cs_example_ips(cb_adf& c, v_array<example*> examples, v_array<COST_SENSITIVE::label> array)
{
	for (example **ec = examples.begin; ec != examples.end; ec++)
	{
		// Get CB::label for each example/line.
		CB::label ld = (**ec).l.cb;

		if ( ld.costs.size() == 1 )  // 2nd line
		{
			COST_SENSITIVE::wclass wc;
			wc.x = ld.costs[0].cost / ld.costs[0].probability;

			COST_SENSITIVE::label cs_ld;
			cs_ld.costs.push_back(wc);

			array.push_back(cs_ld);
		}
		else if (ld.costs.size() == 0)
		{
			COST_SENSITIVE::wclass wc;
			wc.x = 0.;

			if (true)  // compare if (**ec).tag == "shared"
			{
				COST_SENSITIVE::label cs_ld;
				cs_ld.costs.push_back(wc);
				array.push_back(cs_ld);
			}
			else
			{
				// In this case, push in an instance of wclass with maximum cost as merely a placeholder.
				wc.x = FLT_MAX;
				COST_SENSITIVE::label cs_ld;
				cs_ld.costs.push_back(wc);
				array.push_back(cs_ld);
			}
		}
	}
    
}

template <bool is_learn>
void gen_cs_label(cb_adf& c, example& ec, v_array<COST_SENSITIVE::label> array)
{
	COST_SENSITIVE::wclass wc;
	wc.wap_value = 0.;

	//get cost prediction for this label
	// num_actions should be 1 effectively.
	// my get_cost_pred function will use 1 for 'index-1+base'
	wc.x = CB_ALGS::get_cost_pred<is_learn>(c.scorer, c.known_cost, ec, 1, 1);

	//add correction if we observed cost for this action and regressor is wrong
	if (c.known_cost != nullptr && c.known_cost->action == label)
	{
		c.nb_ex_regressors++;
		c.avg_loss_regressors += (1.0f / c.nb_ex_regressors)*
			((c.known_cost->cost - wc.x)*(c.known_cost->cost - wc.x)
			- c.avg_loss_regressors);
		c.last_pred_reg = wc.x;
		c.last_correct_cost = c.known_cost->cost;

		wc.x += (c.known_cost->cost - wc.x) / c.known_cost->probability;
	}

	// do two-step pushes as for learn.
	COST_SENSITIVE::label cs_ld;
	cs_ld.costs.push_back(wc);
	array.push_back(cs_ld);
}

void gen_cs_example_dr(cb_adf& c, v_array<example*> examples, v_array<COST_SENSITIVE::label> array)
{
	for (example **ec = examples.begin; ec != examples.end; ec++)
	{
		// Get CB::label for each example/line.
		CB::label ld = (**ec).l.cb;

		if (ld.costs.size() == 1)  // 2nd line
		{
			gen_cs_label<true>(c, **ec, array);
		}
		else if (ld.costs.size() == 0)
		{
			gen_cs_label<false>(c, **ec, array);
		}
	}
}<|MERGE_RESOLUTION|>--- conflicted
+++ resolved
@@ -238,61 +238,12 @@
 template <bool is_learn>
 void do_actual_learning(cb_adf& data, base_learner& base)
 {
-<<<<<<< HEAD
-  //cdbg << "do_actual_learning size=" << data.ec_seq.size() << endl;
-  if (data.ec_seq.size() <= 0) return;  // nothing to do
-
-  /////////////////////// handle label definitions
-  if (ec_seq_is_label_definition(data.ec_seq)) {
-    // pass to cs_ldf
-    return;
-  }
-
-  /////////////////////// add headers
-  size_t K = data.ec_seq.size();
-  size_t start_K = 0;
-  if (CB::ec_is_example_header(*data.ec_seq[0])) {
-    start_K = 1;
-    for (size_t k=1; k<K; k++)
-      LabelDict::add_example_namespaces_from_example(*data.ec_seq[k], *data.ec_seq[0]);
-  }
-  bool isTest = check_cb_adf_sequence(data, start_K);
-
-  /////////////////////// do prediction
-  size_t predicted_K = start_K; 
-  predict(data, base, data.ec_seq);  
-  //do prediction via CS_LDF oracle
-  /*  for (size_t k=start_K; k<K; k++) {
-    example *ec = data.ec_seq[k];
-    make_single_prediction(data, base, *ec);
-    if (ec->partial_prediction < min_score) {
-      min_score = ec->partial_prediction;
-      predicted_K = k;
-    }
-    }*/   
-
-  /////////////////////// learn
-  if (is_learn && !isTest) 
-    {//do learning
-	  learn(data, base, data.ec_seq);
-    }
-
-  // Mark the predicted subexample with its class_index, all other with 0
-  for (size_t k=start_K; k<K; k++)
-    data.ec_seq[k]->pred.multiclass = (k == predicted_K) ? data.ec_seq[k]->l.cs.costs[0].class_index : 0;
-
-  /////////////////////// remove header
-  if (start_K > 0)
-    for (size_t k=1; k<K; k++)
-      LabelDict::del_example_namespaces_from_example(*data.ec_seq[k], *data.ec_seq[0]);
-=======
   bool isTest = test_adf_sequence(data);
   
   if (isTest || !is_learn)
     call_predict_or_learn<false>(data, base, data.ec_seq);
   else 
     learn<CB_TYPE_IPS>(data, base, data.ec_seq); 
->>>>>>> 52a52368
 }
 
 void global_print_newline(vw& all)
