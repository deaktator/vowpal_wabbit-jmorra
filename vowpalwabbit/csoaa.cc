#include <float.h>
#include <math.h>
#include <stdio.h>

#include "csoaa.h"
#include "simple_label.h"
#include "cache.h"
#include "oaa.h"

using namespace std;

namespace CSOAA {

bool is_test_label(label* ld)
{
  if (ld->costs.index() == 0)
    return true;
  float cost_0 = ld->costs[0].x;
  for (size_t i=1; i<ld->costs.index(); i++)
    if (cost_0 != ld->costs[i].x)
      return false;
  return true;
}
  
char* bufread_label(label* ld, char* c, io_buf& cache)
{
<<<<<<< HEAD
  uint32_t num = *(uint32_t *)c;
  c += sizeof(uint32_t);
  size_t total = sizeof(feature)*num;
  if (buf_read(cache, c, total) < total) 
    {
      cout << "error in demarshal of cost data" << endl;
      return c;
    }
  for (uint32_t i = 0; i<num; i++)
    {
      feature temp = *(feature *)c;
      c += sizeof(feature);
      push(ld->costs, temp);
    }
  
  return c;
=======
  return 0;
>>>>>>> cbc2daeb
}

size_t read_cached_label(void* v, io_buf& cache)
{
  return 0;
}

float weight(void* v)
{
  return 1.;
}

float initial(void* v)
{
  return 0.;
}

char* bufcache_label(label* ld, char* c)
{
<<<<<<< HEAD
  *(uint32_t *)c = ld->costs.index();
  c += sizeof(uint32_t);
  for (size_t i = 0; i< ld->costs.index(); i++)
    {
      *(feature *)c = ld->costs[i];
      c += sizeof(feature);
    }
  return c;
=======
  return 0;
>>>>>>> cbc2daeb
}

void cache_label(void* v, io_buf& cache)
{
<<<<<<< HEAD
  char *c;
  label* ld = (label*) v;
  buf_write(cache, c, sizeof(uint32_t)+sizeof(feature)*ld->costs.index());
  bufcache_label(ld,c);
=======
>>>>>>> cbc2daeb
}

void default_label(void* v)
{
}

void delete_label(void* v)
{
}

size_t increment=0;
v_array<substring> name;

  void feature_value(substring &s, v_array<substring>& name, float &v);
  size_t hashstring (substring s, unsigned long h);

void parse_label(void* v, v_array<substring>& words)
{
<<<<<<< HEAD
  label* ld = (label*)v;

  for (size_t i = 0; i < words.index(); i++)
    {
      feature f;
      feature_value(words[i], name, f.x);
      
      size_t index = 0;
      if (name.index() == 1 || name.index() == 2)
	{
	  index = hashstring(name[0], 0);
	  if (index < 1 || index > global.k)
	    cerr << "invalid cost specification: " << index << endl;
	}
      else 
	cerr << "malformed cost specification!" << endl;
      
      if (name.index() == 1)
	f.x = FLT_MAX;
      
      push(ld->costs, f);
    }
=======
>>>>>>> cbc2daeb
}

void print_update(example *ec)
{
  if (global.sd->weighted_examples > global.sd->dump_interval && !global.quiet && !global.bfgs)
    {
      label* ld = (label*) ec->ld;
      char label_buf[32];
      if (is_test_label(ld))
	strcpy(label_buf," unknown");
      else
	sprintf(label_buf," known");

      fprintf(stderr, "%-10.6f %-10.6f %8ld %8.1f   %s %8i %8lu\n",
	      global.sd->sum_loss/global.sd->weighted_examples,
	      global.sd->sum_loss_since_last_dump / (global.sd->weighted_examples - global.sd->old_weighted_examples),
	      (long int)global.sd->example_number,
	      global.sd->weighted_examples,
	      label_buf,
	      *(OAA::prediction_t*)&ec->final_prediction,
	      (long unsigned int)ec->num_features);
     
      global.sd->sum_loss_since_last_dump = 0.0;
      global.sd->old_weighted_examples = global.sd->weighted_examples;
      global.sd->dump_interval *= 2;
    }
}

void output_example(example* ec)
{
  label* ld = (label*)ec->ld;
  global.sd->weighted_examples += 1.;
  global.sd->total_features += ec->num_features;
  float loss = 0.;
  if (!is_test_label(ld))
    {//need to compute exact loss
      size_t pred = *(OAA::prediction_t*)&ec->final_prediction;

      float chosen_loss = FLT_MAX;
      float min = FLT_MAX;
      for (feature *cl = ld->costs.begin; cl != ld->costs.end; cl ++) {
        if (cl->weight_index == pred)
          chosen_loss = cl->x;
        if (cl->x < min)
          min = cl->x;
      }
      if (chosen_loss == FLT_MAX)
        cerr << "warning: csoaa predicted an invalid class" << endl;

      loss = chosen_loss - min;
    }

  global.sd->sum_loss += loss;
  global.sd->sum_loss_since_last_dump += loss;
  
  for (size_t i = 0; i<global.final_prediction_sink.index(); i++)
    {
      int f = global.final_prediction_sink[i];
      global.print(f, *(OAA::prediction_t*)&ec->final_prediction, 0, ec->tag);
    }
  
  global.sd->example_number++;

  print_update(ec);
}


  void learn(example* ec)
  {
    label* ld = (label*)ec->ld;
    float prediction = 1;
    float score = FLT_MAX;
    size_t current_increment = 0;
    
    for (feature *cl = ld->costs.begin; cl != ld->costs.end; cl ++)
      {
	if (cl->x == FLT_MAX) //we didn't have any label information.
	  continue;

        size_t i = cl->weight_index;
	
	label_data simple_temp;
	simple_temp.initial = 0.;
	if (is_test_label(ld))
	  {
	    simple_temp.label = FLT_MAX;
	    simple_temp.weight = 0.;
	  }
	else
	  {
	    simple_temp.label = cl->x;
	    simple_temp.weight = 1.;
	  }
	ec->ld = &simple_temp;

        size_t desired_increment = increment * (i-1);
        if (desired_increment != current_increment) {
	  OAA::update_indicies(ec, desired_increment - current_increment);
          current_increment = desired_increment;
        }
	ec->partial_prediction = 0.;

	global.learn(ec);
	if (ec->partial_prediction < score)
	  {
	    score = ec->partial_prediction;
	    prediction = i;
	  }
      }
    ec->ld = ld;
    *(OAA::prediction_t*)&(ec->final_prediction) = prediction;
    if (current_increment != 0)
      OAA::update_indicies(ec, -current_increment);
  }

  void initialize()
{
  global.initialize();
}

void finalize()
{
  if (name.begin != NULL)
    free(name.begin);
  global.finish();
}

void drive_csoaa()
{
  example* ec = NULL;
  initialize();
  while ( true )
    {
      if ((ec = get_example()) != NULL)//semiblocking operation.
	{
	  learn(ec);
          output_example(ec);
	  free_example(ec);
	}
      else if (parser_done())
	{
	  finalize();
	  return;
	}
      else 
	;
    }
}

void parse_flag(size_t s)
{
  *(global.lp) = cs_label_parser;
  global.k = s;
  global.driver = drive_csoaa;
  global.cs_initialize = initialize;
  global.cs_learn = learn;
  global.cs_finish = finalize;
  increment = (global.length()/global.k) * global.stride;
}

}<|MERGE_RESOLUTION|>--- conflicted
+++ resolved
@@ -24,7 +24,6 @@
   
 char* bufread_label(label* ld, char* c, io_buf& cache)
 {
-<<<<<<< HEAD
   uint32_t num = *(uint32_t *)c;
   c += sizeof(uint32_t);
   size_t total = sizeof(feature)*num;
@@ -41,14 +40,11 @@
     }
   
   return c;
-=======
+}
+
+size_t read_cached_label(void* v, io_buf& cache)
+{
   return 0;
->>>>>>> cbc2daeb
-}
-
-size_t read_cached_label(void* v, io_buf& cache)
-{
-  return 0;
 }
 
 float weight(void* v)
@@ -63,7 +59,6 @@
 
 char* bufcache_label(label* ld, char* c)
 {
-<<<<<<< HEAD
   *(uint32_t *)c = ld->costs.index();
   c += sizeof(uint32_t);
   for (size_t i = 0; i< ld->costs.index(); i++)
@@ -72,20 +67,14 @@
       c += sizeof(feature);
     }
   return c;
-=======
-  return 0;
->>>>>>> cbc2daeb
 }
 
 void cache_label(void* v, io_buf& cache)
 {
-<<<<<<< HEAD
   char *c;
   label* ld = (label*) v;
   buf_write(cache, c, sizeof(uint32_t)+sizeof(feature)*ld->costs.index());
   bufcache_label(ld,c);
-=======
->>>>>>> cbc2daeb
 }
 
 void default_label(void* v)
@@ -104,7 +93,6 @@
 
 void parse_label(void* v, v_array<substring>& words)
 {
-<<<<<<< HEAD
   label* ld = (label*)v;
 
   for (size_t i = 0; i < words.index(); i++)
@@ -127,8 +115,6 @@
       
       push(ld->costs, f);
     }
-=======
->>>>>>> cbc2daeb
 }
 
 void print_update(example *ec)
