--- conflicted
+++ resolved
@@ -157,15 +157,9 @@
     v_array<substring> name;
 
     ld->costs.erase();
-<<<<<<< HEAD
-    for (size_t i = 0; i < words.index(); i++) {
-      wclass f = {0.,0,1.,0.};
-      name_value(words[i], name, f.x, f.importance);
-=======
     for (unsigned int i = 0; i < words.index(); i++) {
       wclass f = {0.,0,0.};
-      name_value(words[i], name, f.x);
->>>>>>> 29b4523b
+      name_value(words[i], name, f.x, f.importance);
       
       if (name.index() == 0)
         cerr << "invalid cost specification -- no names!" << endl;
