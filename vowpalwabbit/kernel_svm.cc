/*
Copyright (c) by respective owners including Yahoo!, Microsoft, and
individual contributors. All rights reserved.  Released under a BSD (revised)
license as described in the file LICENSE.
 */
#include <fstream>
#include <sstream>
#include <float.h>
#ifdef _WIN32
#include <WinSock2.h>
#else
#include <netdb.h>
#endif
#include <string.h>
#include <stdio.h>
#include <assert.h>

#if defined(__SSE2__) && !defined(VW_LDA_NO_SSE)
#include <xmmintrin.h>
#endif

#include "parse_example.h"
#include "constant.h"
#include "gd.h"
#include "kernel_svm.h"
#include "cache.h"
#include "accumulate.h"
#include "learner.h"
#include "vw.h"
#include <map>
#include "memory.h"

#define SVM_KER_LIN 0
#define SVM_KER_RBF 1
#define SVM_KER_POLY 2


using namespace std;
using namespace LEARNER;

namespace KSVM
{

  struct svm_params;

  struct svm_example {
    v_array<float> krow;
    flat_example ex;

    ~svm_example();
    void init_svm_example(flat_example *fec); 
    int compute_kernels(svm_params& params);
    int clear_kernels();
  };

  struct svm_model{    
    size_t num_support;
    v_array<svm_example*> support_vec;
    v_array<float> alpha;
    v_array<float> delta;
  };
  
  
  struct svm_params{
    size_t current_pass;
    bool active;
    bool active_pool_greedy;
    bool para_active;
    double active_c;

    size_t pool_size;
    size_t pool_pos;
    size_t subsample; //NOTE: Eliminating subsample to only support 1/pool_size
    size_t reprocess;

    svm_model* model;
    size_t maxcache;
    //size_t curcache;

    svm_example** pool;
    float lambda;

    void* kernel_params;
    size_t kernel_type;

    size_t local_begin, local_end;
    size_t current_t;

    float loss_sum;
    
    vw* all;
  };



  static size_t num_kernel_evals = 0;
  static size_t num_cache_evals = 0;
  
  void svm_example::init_svm_example(flat_example *fec)
  {
    ex = *fec;
    free(fec);
  }
  
  svm_example::~svm_example()
  {
    krow.delete_v();
    // free flatten example contents
    flat_example *fec = &calloc_or_die<flat_example>();
    *fec = ex;
    free_flatten_example(fec); // free contents of flat example and frees fec.
  }


  float
  kernel_function(const flat_example* fec1, const flat_example* fec2, 
		  void* params, size_t kernel_type);

  int
  svm_example::compute_kernels(svm_params& params)
  {
    int alloc = 0;
    svm_model *model = params.model;
    size_t n = model->num_support;
   
    if (krow.size() < n)
      {
	//computing new kernel values and caching them
	//if(params->curcache + n > params->maxcache)
	//trim_cache(params);
	num_kernel_evals += krow.size();
	//cerr<<"Kernels ";
	for (size_t i=krow.size(); i<n; i++)
	  {	    
	    svm_example *sec = model->support_vec[i];
	    float kv = kernel_function(&ex, &(sec->ex), params.kernel_params, params.kernel_type);
	    krow.push_back(kv);
	    alloc += 1;
	    //cerr<<kv<<" ";
	  }
	//cerr<<endl;
      }
    else
      num_cache_evals += n;
    return alloc;
  }

  int 
  svm_example::clear_kernels()
  {
    int rowsize = (int)krow.size();
    krow.end = krow.begin;
    krow.resize(0);
    return -rowsize;
  }

  
  static int 
  make_hot_sv(svm_params& params, size_t svi)
  {
    svm_model *model = params.model;    
    size_t n = model->num_support;
    if (svi >= model->num_support) 
      cerr << "Internal error at " << __FILE__ << ":" << __LINE__ << endl;
    // rotate params fields
    svm_example *svi_e = model->support_vec[svi];
    int alloc = svi_e->compute_kernels(params);
    float svi_alpha = model->alpha[svi];
    float svi_delta = model->delta[svi];
    for (size_t i=svi; i>0; --i)
      {
	model->support_vec[i] = model->support_vec[i-1]; 
	model->alpha[i] = model->alpha[i-1];
	model->delta[i] = model->delta[i-1];
      }
    model->support_vec[0] = svi_e;
    model->alpha[0] = svi_alpha;
    model->delta[0] = svi_delta;
    // rotate cache    
    for (size_t j=0; j<n; j++)
      {
	svm_example *e = model->support_vec[j];
	size_t rowsize = e->krow.size();
	if (svi < rowsize)
	  {
	    float kv = e->krow[svi];
	    for (size_t i=svi; i>0; --i)
	      e->krow[i] = e->krow[i-1];
	    e->krow[0] = kv;
	  }
	else 
	  {
	    float kv = svi_e->krow[j];
	    e->krow.push_back(0);
	    alloc += 1;
	    for (size_t i=e->krow.size()-1; i>0; --i)
	      e->krow[i] = e->krow[i-1];
	    e->krow[0] = kv;
	  }
      }
    return alloc;
  }

  static int 
  trim_cache(svm_params& params)
  {
    int sz = (int)params.maxcache;
    svm_model *model = params.model;
    size_t n = model->num_support;
    int alloc = 0;
    for (size_t i=0; i<n; i++)
      {
	svm_example *e = model->support_vec[i];
	sz -= (int)e->krow.size();
	if (sz < 0)
	  alloc += e->clear_kernels();
      }
    return alloc;
  }


  int save_load_flat_example(io_buf& model_file, bool read, flat_example*& fec) {
    size_t brw = 1;
    if(read) {
      fec = &calloc_or_die<flat_example>();
      brw = bin_read_fixed(model_file, (char*) fec, sizeof(flat_example), "");

      if(brw > 0) {
	if(fec->tag_len > 0) {
	  fec->tag = calloc_or_die<char>(fec->tag_len);	
	  brw = bin_read_fixed(model_file, (char*) fec->tag, fec->tag_len*sizeof(char), "");
	  if(!brw) return 2;
	}
	if(fec->feature_map_len > 0) {
	  fec->feature_map = calloc_or_die<feature>(fec->feature_map_len);
	  brw = bin_read_fixed(model_file, (char*) fec->feature_map, fec->feature_map_len*sizeof(feature), ""); 	  if(!brw) return 3;
	}
      }
      else return 1;
    }
    else {
      brw = bin_write_fixed(model_file, (char*) fec, sizeof(flat_example));

      if(brw > 0) {
	if(fec->tag_len > 0) {
	  brw = bin_write_fixed(model_file, (char*) fec->tag, (uint32_t)fec->tag_len*sizeof(char));
	  if(!brw) {
	    cerr<<fec->tag_len<<" "<<fec->tag<<endl;
	    return 2;
	  }
	}
	if(fec->feature_map_len > 0) {
	  brw = bin_write_fixed(model_file, (char*) fec->feature_map, (uint32_t)fec->feature_map_len*sizeof(feature));    	  if(!brw) return 3;
	}
      }
      else return 1;
    }
    return 0;
  }


  void save_load_svm_model(svm_params& params, io_buf& model_file, bool read, bool text) {  
    svm_model* model = params.model;
    //TODO: check about initialization

    //cerr<<"Save load svm "<<read<<" "<<text<<endl;
    if (model_file.files.size() == 0) return;

    bin_text_read_write_fixed(model_file,(char*)&(model->num_support), sizeof(model->num_support), 
			      "", read, "", 0, text);
    //cerr<<"Read num support "<<model->num_support<<endl;
        
    flat_example* fec;
    if(read)
      model->support_vec.resize(model->num_support);

    for(uint32_t i = 0;i < model->num_support;i++) {
      if(read) {
	save_load_flat_example(model_file, read, fec);
	svm_example* tmp= &calloc_or_die<svm_example>();
	tmp->init_svm_example(fec);
	model->support_vec.push_back(tmp);
      }
      else {
	fec = &(model->support_vec[i]->ex);
	save_load_flat_example(model_file, read, fec);
      }
    }
    //cerr<<endl;
    
    //cerr<<"Read model"<<endl;
    
    if(read)
      model->alpha.resize(model->num_support);
    bin_text_read_write_fixed(model_file, (char*)model->alpha.begin, (uint32_t)model->num_support*sizeof(float),
			      "", read, "", 0, text);
    if(read)
      model->delta.resize(model->num_support);
    bin_text_read_write_fixed(model_file, (char*)model->delta.begin, (uint32_t)model->num_support*sizeof(float),
			      "", read, "", 0, text);        

    // cerr<<"In save_load\n";
    // for(int i = 0;i < model->num_support;i++)
    //   cerr<<model->alpha[i]<<" ";
    // cerr<<endl;
  }

  void save_load(svm_params& params, io_buf& model_file, bool read, bool text) {  
    if(text) {
      cerr<<"Not supporting readable model for kernel svm currently\n";
      return;
    }

    save_load_svm_model(params, model_file, read, text);
    
  }
  
  float linear_kernel(const flat_example* fec1, const flat_example* fec2) {

    float dotprod = 0;
    
    feature* ec2f = fec2->feature_map;
    uint32_t ec2pos = ec2f->weight_index;          
    uint32_t idx1 = 0, idx2 = 0;
    
    //cerr<<"Intersection ";
    int numint = 0;
    for (feature* f = fec1->feature_map; idx1 < fec1->feature_map_len && idx2 < fec2->feature_map_len ; f++, idx1++) {      
      uint32_t ec1pos = f->weight_index;      
      //cerr<<ec1pos<<" "<<ec2pos<<" "<<idx1<<" "<<idx2<<" "<<f->x<<" "<<ec2f->x<<endl;
      if(ec1pos < ec2pos) continue;

      while(ec1pos > ec2pos && idx2 < fec2->feature_map_len) {
	ec2f++;
	idx2++;
	if(idx2 < fec2->feature_map_len)
	  ec2pos = ec2f->weight_index;
      }      

      if(ec1pos == ec2pos) {	
	//cerr<<ec1pos<<" "<<ec2pos<<" "<<idx1<<" "<<idx2<<" "<<f->x<<" "<<ec2f->x<<endl;
	numint++;
	dotprod += f->x*ec2f->x;
	//cerr<<f->x<<" "<<ec2f->x<<" "<<dotprod<<" ";
	ec2f++;
	idx2++;
	//cerr<<idx2<<" ";
	if(idx2 < fec2->feature_map_len)
	  ec2pos = ec2f->weight_index;
      }
    }
    //cerr<<endl;
    //cerr<<"numint = "<<numint<<" dotprod = "<<dotprod<<endl;
    return dotprod;
  }

  float poly_kernel(const flat_example* fec1, const flat_example* fec2, int power) {
    float dotprod = linear_kernel(fec1, fec2);    
    //cerr<<"Bandwidth = "<<bandwidth<<endl;
    //cout<<pow(1 + dotprod, power)<<endl;
    return pow(1 + dotprod, power);
  }

  float rbf_kernel(const flat_example* fec1, const flat_example* fec2, float bandwidth) {
    float dotprod = linear_kernel(fec1, fec2);    
    //cerr<<"Bandwidth = "<<bandwidth<<endl;
    return expf(-(fec1->total_sum_feat_sq + fec2->total_sum_feat_sq - 2*dotprod)*bandwidth);
  }

  float kernel_function(const flat_example* fec1, const flat_example* fec2, void* params, size_t kernel_type) {
    switch(kernel_type) {
    case SVM_KER_RBF:
      return rbf_kernel(fec1, fec2, *((float*)params));
    case SVM_KER_POLY:
      return poly_kernel(fec1, fec2, *((int*)params));
    case SVM_KER_LIN:
      return linear_kernel(fec1, fec2);
    }
    return 0;
  }

  float dense_dot(float* v1, v_array<float> v2, size_t n) {
    float dot_prod = 0.;
    for(size_t i = 0;i < n;i++)
      dot_prod += v1[i]*v2[i];
    return dot_prod;
  }


  void predict (svm_params& params, svm_example** ec_arr, float* scores, size_t n) { 
    svm_model* model = params.model;
    for(size_t i = 0;i < n; i++) {
      ec_arr[i]->compute_kernels(params);
      scores[i] = dense_dot(ec_arr[i]->krow.begin, model->alpha, model->num_support)/params.lambda;
    }
  }
  
  void predict(svm_params& params, base_learner &base, example& ec) {
    flat_example* fec = flatten_sort_example(*(params.all),&ec);    
    if(fec) {
      svm_example* sec = &calloc_or_die<svm_example>(); 
      sec->init_svm_example(fec);
      float score;
      predict(params, &sec, &score, 1);
      ec.pred.scalar = score;
    }
  }

      
  size_t suboptimality(svm_model* model, double* subopt) {

    size_t max_pos = 0;
    //cerr<<"Subopt ";
    double max_val = 0;
    for(size_t i = 0;i < model->num_support;i++) {
      label_data& ld = model->support_vec[i]->ex.l.simple;
      double tmp = model->alpha[i]*ld.label;                  
      
      if((tmp < ld.weight && model->delta[i] < 0) || (tmp > 0 && model->delta[i] > 0)) 
	subopt[i] = fabs(model->delta[i]);
      else
	subopt[i] = 0;

	if(subopt[i] > max_val) {
	  max_val = subopt[i];
	  max_pos = i;
	}
	//cerr<<subopt[i]<<" ";
      }    
    //cerr<<endl;
    return max_pos;
  }  

  int remove(svm_params& params, size_t svi) {
    svm_model* model = params.model;
    if (svi >= model->num_support) 
      cerr << "Internal error at " << __FILE__ << ":" << __LINE__ << endl;
    // shift params fields
    svm_example* svi_e = model->support_vec[svi];
    for (size_t i=svi; i<model->num_support-1; ++i)
      {
	model->support_vec[i] = model->support_vec[i+1];
	model->alpha[i] = model->alpha[i+1];
	model->delta[i] = model->delta[i+1];
      }
    svi_e->~svm_example();
    free(svi_e);
    model->support_vec.pop();
    model->alpha.pop();
    model->delta.pop();
    model->num_support--;
    // shift cache
    int alloc = 0;
    for (size_t j=0; j<model->num_support; j++)
      {
	svm_example *e = model->support_vec[j];
	size_t rowsize = e->krow.size();
	if (svi < rowsize)
	  {
	    for (size_t i=svi; i<rowsize-1; i++)
	      e->krow[i] = e->krow[i+1];
	    e->krow.pop();
	    alloc -= 1;
	  }
      }
    return alloc;
  }

  int add(svm_params& params, svm_example* fec) {
    svm_model* model = params.model;
    model->num_support++;
    model->support_vec.push_back(fec);
    model->alpha.push_back(0.);
    model->delta.push_back(0.);
    //cout<<"After adding "<<model->num_support<<endl;
    return (int)(model->support_vec.size()-1);
  }

  bool update(svm_params& params, size_t pos) {

    //cerr<<"Update\n";
    svm_model* model = params.model;
    bool overshoot = false;
    //cerr<<"Updating model "<<pos<<" "<<model->num_support<<" ";
    //cerr<<model->support_vec[pos]->example_counter<<endl;
    svm_example* fec = model->support_vec[pos];
    label_data& ld = fec->ex.l.simple;
    fec->compute_kernels(params);
    float *inprods = fec->krow.begin;
    float alphaKi = dense_dot(inprods, model->alpha, model->num_support);
    model->delta[pos] = alphaKi*ld.label/params.lambda - 1;
    float alpha_old = model->alpha[pos];
    alphaKi -= model->alpha[pos]*inprods[pos];
    model->alpha[pos] = 0.;
    
    float proj = alphaKi*ld.label;
    float ai = (params.lambda - proj)/inprods[pos];
    //cerr<<model->num_support<<" "<<pos<<" "<<proj<<" "<<alphaKi<<" "<<alpha_old<<" "<<ld->label<<" "<<model->delta[pos]<<" ";

    if(ai > ld.weight)				
      ai = ld.weight;
    else if(ai < 0)
      ai = 0;

    ai *= ld.label;
    float diff = ai - alpha_old;

    if(fabs(diff) > 1.0e-06) 
      overshoot = true;
    
    if(fabs(diff) > 1.) {
      //cerr<<"Here\n";
      diff = (float) (diff > 0) - (diff < 0);
      ai = alpha_old + diff;
    }
    
    for(size_t i = 0;i < model->num_support; i++) {
      label_data& ldi = model->support_vec[i]->ex.l.simple;
      model->delta[i] += diff*inprods[i]*ldi.label/params.lambda;
    }
    
    if(fabs(ai) <= 1.0e-10)
      remove(params, pos);
    else 
      model->alpha[pos] = ai;

    return overshoot;
  }

  void copy_char(char& c1, const char& c2) {
    if (c2 != '\0')
      c1 = c2;
  }

  void add_size_t(size_t& t1, const size_t& t2) {
    t1 += t2;
  }

  void add_double(double& t1, const double& t2) {
    t1 += t2;
  }

  void sync_queries(vw& all, svm_params& params, bool* train_pool) {
    io_buf* b = new io_buf();
    
    char* queries;
    flat_example* fec;

    for(size_t i = 0;i < params.pool_pos;i++) {
      if(!train_pool[i])
	continue;
      
      fec = &(params.pool[i]->ex);
      save_load_flat_example(*b, false, fec);
      delete params.pool[i];
      
    }

    size_t* sizes = calloc_or_die<size_t>(all.total);
    sizes[all.node] = b->space.end - b->space.begin;
    //cerr<<"Sizes = "<<sizes[all.node]<<" ";
    all_reduce<size_t, add_size_t>(sizes, all.total, all.span_server, all.unique_id, all.total, all.node, all.socks);

    size_t prev_sum = 0, total_sum = 0;
    for(size_t i = 0;i < all.total;i++) {
      if(i <= (all.node - 1))
	prev_sum += sizes[i];
      total_sum += sizes[i];
    }
    
    //cerr<<total_sum<<" "<<prev_sum<<endl;
    if(total_sum > 0) {
      queries = calloc_or_die<char>(total_sum);
      memcpy(queries + prev_sum, b->space.begin, b->space.end - b->space.begin);
      b->space.delete_v();
      all_reduce<char, copy_char>(queries, total_sum, all.span_server, all.unique_id, all.total, all.node, all.socks);

      b->space.begin = queries;
      b->space.end = b->space.begin;
      b->endloaded = &queries[total_sum*sizeof(char)];

      size_t num_read = 0;
      params.pool_pos = 0;
      
      for(size_t i = 0;i < params.pool_size; i++) {	
	if(!save_load_flat_example(*b, true, fec)) {
	  params.pool[i] = &calloc_or_die<svm_example>();
	  params.pool[i]->init_svm_example(fec);
	  train_pool[i] = true;
	  params.pool_pos++;
	  // for(int j = 0;j < fec->feature_map_len;j++)
	  //   cerr<<fec->feature_map[j].weight_index<<":"<<fec->feature_map[j].x<<" ";
	  // cerr<<endl;
	  // params.pool[i]->in_use = true;
	  // params.current_t += ((label_data*) params.pool[i]->ld)->weight;
	  // params.pool[i]->example_t = params.current_t;
	}
	else
	  break;
	
	num_read += b->space.end - b->space.begin;
	if(num_read == prev_sum)
	  params.local_begin = i+1;
	if(num_read == prev_sum + sizes[all.node])
	  params.local_end = i;	
      }
    }
    if(fec)
      free(fec);
    free(sizes);
    delete b;

  }


  void train(svm_params& params) {
    
    //cerr<<"In train "<<params.all->training<<endl;
    
    bool* train_pool = calloc_or_die<bool>(params.pool_size);
    for(size_t i = 0;i < params.pool_size;i++)
      train_pool[i] = false;
    
    float* scores = calloc_or_die<float>(params.pool_pos);
    predict(params, params.pool, scores, params.pool_pos);
    //cout<<scores[0]<<endl;
    
      
    if(params.active) {           
      if(params.active_pool_greedy) { 
	multimap<double, size_t> scoremap;
	for(size_t i = 0;i < params.pool_pos; i++)
	  scoremap.insert(pair<const double, const size_t>(fabs(scores[i]),i));

	multimap<double, size_t>::iterator iter = scoremap.begin();
	//cerr<<params.pool_size<<" "<<"Scoremap: ";
	//for(;iter != scoremap.end();iter++)
	//cerr<<iter->first<<" "<<iter->second<<" "<<((label_data*)params.pool[iter->second]->ld)->label<<"\t";
	//cerr<<endl;
	iter = scoremap.begin();
	
	for(size_t train_size = 1;iter != scoremap.end() && train_size <= params.subsample;train_size++) {
	  //cerr<<train_size<<" "<<iter->second<<" "<<iter->first<<endl;
	  train_pool[iter->second] = 1;
	  iter++;	  
	}
      }
      else {

	for(size_t i = 0;i < params.pool_pos;i++) {
	  float queryp = 2.0f/(1.0f + expf((float)(params.active_c*fabs(scores[i]))*pow(params.pool[i]->ex.example_counter,0.5f)));
	  if(rand() < queryp) {
	    svm_example* fec = params.pool[i];
	    fec->ex.l.simple.weight *= 1/queryp;
	    train_pool[i] = 1;
	  }
	}
      }
      //free(scores);
    }

    
    if(params.para_active) {
      for(size_t i = 0;i < params.pool_pos;i++)
	if(!train_pool[i])
	  delete params.pool[i];
      sync_queries(*(params.all), params, train_pool);
    }

    if(params.all->training) {
      
      svm_model* model = params.model;
      
      for(size_t i = 0;i < params.pool_pos;i++) {
	//cerr<<"process: "<<i<<" "<<train_pool[i]<<endl;;
	int model_pos = -1;
	if(params.active) {
	  if(train_pool[i]) {
	    //cerr<<"i = "<<i<<"train_pool[i] = "<<train_pool[i]<<" "<<params.pool[i]->example_counter<<endl;
	    model_pos = add(params, params.pool[i]);
	  }
	}
	else
	  model_pos = add(params, params.pool[i]);	
	
	//cerr<<"Added: "<<model_pos<<" "<<model->support_vec[model_pos]->example_counter<<endl;
	//cout<<"After adding in train "<<model->num_support<<endl;
	
	if(model_pos >= 0) {
	  bool overshoot = update(params, model_pos);
	  //cerr<<model_pos<<":alpha = "<<model->alpha[model_pos]<<endl;

	  double* subopt = calloc_or_die<double>(model->num_support);
	  for(size_t j = 0;j < params.reprocess;j++) {
	    if(model->num_support == 0) break;
	    //cerr<<"reprocess: ";
	    int randi = 1;//rand()%2;
	    if(randi) {
	      size_t max_pos = suboptimality(model, subopt);
	      if(subopt[max_pos] > 0) {
		if(!overshoot && max_pos == (size_t)model_pos && max_pos > 0 && j == 0) 
		  cerr<<"Shouldn't reprocess right after process!!!\n";
		//cerr<<max_pos<<" "<<subopt[max_pos]<<endl;
		// cerr<<params.model->support_vec[0]->example_counter<<endl;
		if(max_pos*model->num_support <= params.maxcache)
		  make_hot_sv(params, max_pos);
		update(params, max_pos);
	      }
	    }
	    else {
	      size_t rand_pos = rand()%model->num_support;
	      update(params, rand_pos);
	    }
	  }	  
	  //cerr<<endl;
	  // cerr<<params.model->support_vec[0]->example_counter<<endl;
	  free(subopt);
	}
      }

    }
    else
      for(size_t i = 0;i < params.pool_pos;i++)
	delete params.pool[i];
	
    // cerr<<params.model->support_vec[0]->example_counter<<endl;
    // for(int i = 0;i < params.pool_size;i++)
    //   cerr<<scores[i]<<" ";
    // cerr<<endl;
    free(scores);
    //cerr<<params.model->support_vec[0]->example_counter<<endl;
    free(train_pool);
    //cerr<<params.model->support_vec[0]->example_counter<<endl;
  }

  void learn(svm_params& params, base_learner& base, example& ec) {
    flat_example* fec = flatten_sort_example(*(params.all),&ec);
    // for(int i = 0;i < fec->feature_map_len;i++)
    //   cout<<i<<":"<<fec->feature_map[i].x<<" "<<fec->feature_map[i].weight_index<<" ";
    // cout<<endl;
    if(fec) {
      svm_example* sec = &calloc_or_die<svm_example>();
      sec->init_svm_example(fec);
      float score = 0;
      predict(params, &sec, &score, 1);
      ec.pred.scalar = score;
      ec.loss = max(0.f, 1.f - score*ec.l.simple.label);
      params.loss_sum += ec.loss;
      if(params.all->training && ec.example_counter % 100 == 0)
	trim_cache(params);
      if(params.all->training && ec.example_counter % 1000 == 0 && ec.example_counter >= 2) {
	cerr<<"Number of support vectors = "<<params.model->num_support<<endl;
	cerr<<"Number of kernel evaluations = "<<num_kernel_evals<<" "<<"Number of cache queries = "<<num_cache_evals<<" loss sum = "<<params.loss_sum<<" "<<params.model->alpha[params.model->num_support-1]<<" "<<params.model->alpha[params.model->num_support-2]<<endl;
      }
      params.pool[params.pool_pos] = sec;
      params.pool_pos++;
      
      if(params.pool_pos == params.pool_size) {
	train(params); 
	params.pool_pos = 0;
      }
    }
  }

  void free_svm_model(svm_model* model)
  {
    for(size_t i = 0;i < model->num_support; i++) {
      model->support_vec[i]->~svm_example();
      free(model->support_vec[i]);
      model->support_vec[i] = 0;
    }

    model->support_vec.delete_v();
    model->alpha.delete_v();
    model->delta.delete_v();
    free(model);
  }

  void finish(svm_params& params) {
    free(params.pool);

    cerr<<"Num support = "<<params.model->num_support<<endl;
    cerr<<"Number of kernel evaluations = "<<num_kernel_evals<<" "<<"Number of cache queries = "<<num_cache_evals<<endl;
    cerr<<"Total loss = "<<params.loss_sum<<endl;

    free_svm_model(params.model);
    cerr<<"Done freeing model\n";
    if(params.kernel_params) free(params.kernel_params);
    cerr<<"Done freeing kernel params\n";
    cerr<<"Done with finish \n";
  }

<<<<<<< HEAD
  LEARNER::learner* setup(vw &all, po::variables_map& vm) {
    po::options_description opts("KSVM options");
    opts.add_options()
      ("ksvm", "kernel svm")
=======

  LEARNER::base_learner* setup(vw &all, po::variables_map& vm) {
    po::options_description desc("KSVM options");
    desc.add_options()
>>>>>>> 43226da4
      ("reprocess", po::value<size_t>(), "number of reprocess steps for LASVM")
      ("active", "do active learning")
      ("active_c", po::value<double>(), "parameter for query prob")
      ("pool_greedy", "use greedy selection on mini pools")      
      ("para_active", "do parallel active learning")
      ("pool_size", po::value<size_t>(), "size of pools for active learning")
      ("subsample", po::value<size_t>(), "number of items to subsample from the pool")
      ("kernel", po::value<string>(), "type of kernel (rbf or linear (default))")
      ("bandwidth", po::value<float>(), "bandwidth of rbf kernel")
      ("degree", po::value<int>(), "degree of poly kernel")
      ("lambda", po::value<double>(), "saving regularization for test time");

    vm = add_options(all, opts);
    if (!vm.count("ksvm"))
      return NULL;
    string loss_function = "hinge";
    float loss_parameter = 0.0;
    delete all.loss;
    all.loss = getLossFunction(&all, loss_function, (float)loss_parameter);

    svm_params& params = calloc_or_die<svm_params>();
    params.model = &calloc_or_die<svm_model>();
    params.model->num_support = 0;
    //params.curcache = 0;
    params.maxcache = 1024*1024*1024;
    params.loss_sum = 0.;
    params.all = &all;
    
    if(vm.count("reprocess"))
      params.reprocess = vm["reprocess"].as<std::size_t>();
    else 
      params.reprocess = 1;

    if(vm.count("active"))
      params.active = true;
    if(params.active) {
      if(vm.count("active_c"))
	params.active_c = vm["active_c"].as<double>();
      else
	params.active_c = 1.;
      if(vm.count("pool_greedy"))
	params.active_pool_greedy = 1;
      /*if(vm.count("para_active"))
	params.para_active = 1;*/
    }
    
    if(vm.count("pool_size")) 
      params.pool_size = vm["pool_size"].as<std::size_t>();
    else
      params.pool_size = 1;
    
    params.pool = calloc_or_die<svm_example*>(params.pool_size);
    params.pool_pos = 0;
    
    if(vm.count("subsample"))
	params.subsample = vm["subsample"].as<std::size_t>();
      else if(params.para_active)
	params.subsample = (size_t)ceil(params.pool_size / all.total);
      else
	params.subsample = 1;
    
    params.lambda = all.l2_lambda;

    *all.file_options <<" --lambda "<< params.lambda;
      
    cerr<<"Lambda = "<<params.lambda<<endl;

    std::string kernel_type;

    if(vm.count("kernel")) 
      kernel_type = vm["kernel"].as<std::string>();
    else
      kernel_type = string("linear");
    
    *all.file_options <<" --kernel "<< kernel_type;

    cerr<<"Kernel = "<<kernel_type<<endl;

    if(kernel_type.compare("rbf") == 0) {
      params.kernel_type = SVM_KER_RBF;
      float bandwidth = 1.;
      if(vm.count("bandwidth")) {
		bandwidth = vm["bandwidth"].as<float>();	
		*all.file_options <<" --bandwidth "<<bandwidth;
      }
      cerr<<"bandwidth = "<<bandwidth<<endl;
      params.kernel_params = &calloc_or_die<double>();
      *((float*)params.kernel_params) = bandwidth;
    }
    else if(kernel_type.compare("poly") == 0) {
      params.kernel_type = SVM_KER_POLY;
      int degree = 2;
      if(vm.count("degree")) {
	  degree = vm["degree"].as<int>();	
	  *all.file_options <<" --degree "<<degree;
	}
      cerr<<"degree = "<<degree<<endl;
      params.kernel_params = &calloc_or_die<int>();
      *((int*)params.kernel_params) = degree;
    }      
    else
      params.kernel_type = SVM_KER_LIN;            
	
    params.all->reg.weight_mask = (uint32_t)LONG_MAX;
    params.all->reg.stride_shift = 0;
    
    learner<svm_params>& l = init_learner(&params, 1); 
    l.set_learn(learn);
    l.set_predict(predict);
    l.set_save_load(save_load);
    l.set_finish(finish);
    return make_base(l);
  }    
}<|MERGE_RESOLUTION|>--- conflicted
+++ resolved
@@ -790,17 +790,10 @@
     cerr<<"Done with finish \n";
   }
 
-<<<<<<< HEAD
-  LEARNER::learner* setup(vw &all, po::variables_map& vm) {
+  LEARNER::base_learner* setup(vw &all, po::variables_map& vm) {
     po::options_description opts("KSVM options");
     opts.add_options()
       ("ksvm", "kernel svm")
-=======
-
-  LEARNER::base_learner* setup(vw &all, po::variables_map& vm) {
-    po::options_description desc("KSVM options");
-    desc.add_options()
->>>>>>> 43226da4
       ("reprocess", po::value<size_t>(), "number of reprocess steps for LASVM")
       ("active", "do active learning")
       ("active_c", po::value<double>(), "parameter for query prob")
