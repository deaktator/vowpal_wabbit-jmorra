#include "example.h"
#include "simple_label.h"
#include "gd.h"
#include "float.h"
#include "reductions.h"

using namespace LEARNER;

namespace PRINT
{
  struct print{
    vw* all;
  };

  void print_feature(vw& all, float value, float& weight)
  {
    size_t index = &weight - all.reg.weight_vector;

    cout << index;
    if (value != 1.)
      cout << ":" << value;
    cout << " ";
  }

  void learn(print& p, base_learner& base, example& ec)
  {
    label_data& ld = ec.l.simple;
    if (ld.label != FLT_MAX)
      {
	cout << ld.label << " ";
	if (ld.weight != 1 || ld.initial != 0)
	  {
	    cout << ld.weight << " ";
	    if (ld.initial != 0)
	      cout << ld.initial << " ";
	  }
      }
    if (ec.tag.size() > 0)
      {
	cout << '\'';
	cout.write(ec.tag.begin, ec.tag.size());
      }
    cout << "| ";
    GD::foreach_feature<vw, print_feature>(*(p.all), ec, *p.all);
    cout << endl;
  }
<<<<<<< HEAD

  learner* setup(vw& all, po::variables_map& vm)
=======
  
  base_learner* setup(vw& all)
>>>>>>> 43226da4
  {
    po::options_description opts("Print options");
    opts.add_options()
      ("print","print examples");
    vm = add_options(all, opts);
    if(!vm.count("print"))
      return NULL;

    print& p = calloc_or_die<print>();
    p.all = &all;

    size_t length = ((size_t)1) << all.num_bits;
    all.reg.weight_mask = (length << all.reg.stride_shift) - 1;
    all.reg.stride_shift = 0;

    learner<print>& ret = init_learner(&p, 1);
    ret.set_learn(learn);
    ret.set_predict(learn);
    return make_base(ret);
  } 
}<|MERGE_RESOLUTION|>--- conflicted
+++ resolved
@@ -44,13 +44,8 @@
     GD::foreach_feature<vw, print_feature>(*(p.all), ec, *p.all);
     cout << endl;
   }
-<<<<<<< HEAD
 
-  learner* setup(vw& all, po::variables_map& vm)
-=======
-  
-  base_learner* setup(vw& all)
->>>>>>> 43226da4
+  base_learner* setup(vw& all, po::variables_map& vm)
   {
     po::options_description opts("Print options");
     opts.add_options()
