--- conflicted
+++ resolved
@@ -970,7 +970,6 @@
 
 learner* setup(vw& all, po::variables_map& vm)
 {
-<<<<<<< HEAD
   po::options_description opts("LBFGS options");
   opts.add_options()
     ("bfgs", "use bfgs optimization")
@@ -982,10 +981,7 @@
   if(!vm.count("bfgs") && !vm.count("conjugate_gradient"))
     return NULL;
   
-  bfgs* b = (bfgs*)calloc_or_die(1,sizeof(bfgs));
-=======
   bfgs* b = calloc_or_die<bfgs>();
->>>>>>> cb0dc4cf
   b->all = &all;
   b->m = vm["mem"].as<uint32_t>();
   b->rel_threshold = vm["termination"].as<float>();
