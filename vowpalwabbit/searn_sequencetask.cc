/*
Copyright (c) by respective owners including Yahoo!, Microsoft, and
individual contributors. All rights reserved.  Released under a BSD (revised)
license as described in the file LICENSE.
 */
#include "searn_sequencetask.h"
#include "oaa.h"

void label_to_array(void*label, v_array<uint32_t>&out) {
  OAA::mc_label* l = (OAA::mc_label*)label;
  if (l->label == (uint32_t)-1)
    out.erase();
  else {
    if (out.size() == 1) out[0] = l->label;
    else {
      out.erase();
      out.push_back( l->label );
    }
  }
}

namespace SequenceTask {
  using namespace Searn;

  void initialize(searn& srn, size_t& num_actions, std::vector<std::string>&opts, po::variables_map& vm, po::variables_map& vm_file) {
    srn.task_data            = NULL;  // we don't need any of our own data
    srn.auto_history         = true;  // automatically add history features to our examples, please
    srn.auto_hamming_loss    = true;  // please just use hamming loss on individual predictions -- we won't declare_loss
    srn.examples_dont_change = true;  // we don't do any internal example munging
  }

  void finish(searn& srn) { }    // if we had task data, we'd want to free it here

  void structured_predict(searn& srn, example**ec, size_t len, stringstream*output_ss, stringstream*truth_ss) {
<<<<<<< HEAD
    for (size_t i=0; i<len; i++) {
=======
    v_array<uint32_t> * y_star = (v_array<uint32_t>*) srn.task_data;
    float total_loss  = 0;

    for (size_t i=0; i<len; i++) { //save state for optimization
>>>>>>> 4c89047d
      srn.snapshot(i, 1, &i, sizeof(i), true);

<<<<<<< HEAD
      OAA::mc_label* label = (OAA::mc_label*)ec[i]->ld;
      size_t prediction = srn.predict(ec[i], NULL, label);

      if (output_ss) (*output_ss) << prediction << ' ';
      if (truth_ss ) (*truth_ss ) << (OAA::label_is_test(label) ? '?' : label->label) << ' ';
    }
=======
      //predict with label advice
      label_to_array(ec[i]->ld, *y_star);
      size_t prediction = srn.predict(ec[i], NULL, y_star);

      //track loss
      if (y_star->size() > 0)
        total_loss += (float)(prediction != y_star->last());

      if (output_ss) (*output_ss) << prediction << ' ';
      if (truth_ss ) (*truth_ss ) << ((y_star->size() == 0) ? '?' : y_star->last()) << ' ';
    }//declare loss
    srn.declare_loss(len, total_loss);
>>>>>>> 4c89047d
  }
}

namespace SequenceSpanTask {
  using namespace Searn;

  struct task_data {
    v_array<uint32_t> y_allowed;
    v_array<uint32_t> y_star;
  };

  void initialize(searn& srn, size_t& num_actions, std::vector<std::string>&opts, po::variables_map& vm, po::variables_map& vm_file) {
    task_data * my_task_data = new task_data();
    my_task_data->y_allowed.erase();
    my_task_data->y_allowed.push_back(1);
    for (size_t l=2; l<num_actions; l+=2)
      my_task_data->y_allowed.push_back((uint32_t)l);
    my_task_data->y_allowed.push_back(1);  // push back an extra 1 that we can overwrite later if we want
    
    srn.task_data            = my_task_data;
    srn.auto_history         = true;  // automatically add history features to our examples, please
    srn.examples_dont_change = true;  // we don't do any internal example munging
  }

  void finish(searn& srn) {
    task_data * my_task_data = (task_data*)srn.task_data;
    my_task_data->y_allowed.erase();    my_task_data->y_allowed.delete_v();
    my_task_data->y_star.erase();       my_task_data->y_star.delete_v();
    delete my_task_data;
  }

  void structured_predict(searn& srn, example**ec, size_t len, stringstream*output_ss, stringstream*truth_ss) {
    task_data * my_task_data = (task_data*)srn.task_data;
    float total_loss  = 0;
    uint32_t sys_tag = 1;
    
    for (size_t i=0; i<len; i++) {
      srn.snapshot(i, 1, &i, sizeof(i), true);
      srn.snapshot(i, 2, &sys_tag, sizeof(sys_tag), true);
      srn.snapshot(i, 3, &total_loss, sizeof(total_loss), false);

      label_to_array(ec[i]->ld, my_task_data->y_star);
      my_task_data->y_allowed[my_task_data->y_allowed.size()-1] = sys_tag;
      size_t prediction = srn.predict(ec[i], &my_task_data->y_allowed, &my_task_data->y_star);

      if (prediction == 1) sys_tag = 1;
      else sys_tag = ((prediction % 2) == 0) ? (uint32_t)(prediction+1) : (uint32_t)prediction;
      
      if (my_task_data->y_star.size() > 0)
        total_loss += (float)(prediction != my_task_data->y_star[0]);

      if (output_ss) (*output_ss) << prediction << ' ';
      if (truth_ss ) (*truth_ss ) << ((my_task_data->y_star.size() == 0) ? '?' : my_task_data->y_star[0]) << ' ';
    }
    srn.declare_loss(len, total_loss);
  }
}






<|MERGE_RESOLUTION|>--- conflicted
+++ resolved
@@ -5,19 +5,6 @@
  */
 #include "searn_sequencetask.h"
 #include "oaa.h"
-
-void label_to_array(void*label, v_array<uint32_t>&out) {
-  OAA::mc_label* l = (OAA::mc_label*)label;
-  if (l->label == (uint32_t)-1)
-    out.erase();
-  else {
-    if (out.size() == 1) out[0] = l->label;
-    else {
-      out.erase();
-      out.push_back( l->label );
-    }
-  }
-}
 
 namespace SequenceTask {
   using namespace Searn;
@@ -32,37 +19,15 @@
   void finish(searn& srn) { }    // if we had task data, we'd want to free it here
 
   void structured_predict(searn& srn, example**ec, size_t len, stringstream*output_ss, stringstream*truth_ss) {
-<<<<<<< HEAD
-    for (size_t i=0; i<len; i++) {
-=======
-    v_array<uint32_t> * y_star = (v_array<uint32_t>*) srn.task_data;
-    float total_loss  = 0;
-
     for (size_t i=0; i<len; i++) { //save state for optimization
->>>>>>> 4c89047d
       srn.snapshot(i, 1, &i, sizeof(i), true);
 
-<<<<<<< HEAD
       OAA::mc_label* label = (OAA::mc_label*)ec[i]->ld;
       size_t prediction = srn.predict(ec[i], NULL, label);
 
       if (output_ss) (*output_ss) << prediction << ' ';
       if (truth_ss ) (*truth_ss ) << (OAA::label_is_test(label) ? '?' : label->label) << ' ';
     }
-=======
-      //predict with label advice
-      label_to_array(ec[i]->ld, *y_star);
-      size_t prediction = srn.predict(ec[i], NULL, y_star);
-
-      //track loss
-      if (y_star->size() > 0)
-        total_loss += (float)(prediction != y_star->last());
-
-      if (output_ss) (*output_ss) << prediction << ' ';
-      if (truth_ss ) (*truth_ss ) << ((y_star->size() == 0) ? '?' : y_star->last()) << ' ';
-    }//declare loss
-    srn.declare_loss(len, total_loss);
->>>>>>> 4c89047d
   }
 }
 
@@ -71,7 +36,6 @@
 
   struct task_data {
     v_array<uint32_t> y_allowed;
-    v_array<uint32_t> y_star;
   };
 
   void initialize(searn& srn, size_t& num_actions, std::vector<std::string>&opts, po::variables_map& vm, po::variables_map& vm_file) {
@@ -84,40 +48,34 @@
     
     srn.task_data            = my_task_data;
     srn.auto_history         = true;  // automatically add history features to our examples, please
+    srn.auto_hamming_loss    = true;  // please just use hamming loss on individual predictions -- we won't declare_loss
     srn.examples_dont_change = true;  // we don't do any internal example munging
   }
 
   void finish(searn& srn) {
     task_data * my_task_data = (task_data*)srn.task_data;
     my_task_data->y_allowed.erase();    my_task_data->y_allowed.delete_v();
-    my_task_data->y_star.erase();       my_task_data->y_star.delete_v();
     delete my_task_data;
   }
 
   void structured_predict(searn& srn, example**ec, size_t len, stringstream*output_ss, stringstream*truth_ss) {
     task_data * my_task_data = (task_data*)srn.task_data;
-    float total_loss  = 0;
     uint32_t sys_tag = 1;
     
     for (size_t i=0; i<len; i++) {
       srn.snapshot(i, 1, &i, sizeof(i), true);
       srn.snapshot(i, 2, &sys_tag, sizeof(sys_tag), true);
-      srn.snapshot(i, 3, &total_loss, sizeof(total_loss), false);
 
-      label_to_array(ec[i]->ld, my_task_data->y_star);
       my_task_data->y_allowed[my_task_data->y_allowed.size()-1] = sys_tag;
-      size_t prediction = srn.predict(ec[i], &my_task_data->y_allowed, &my_task_data->y_star);
-
+      OAA::mc_label* label = (OAA::mc_label*)ec[i]->ld;
+      size_t prediction = srn.predict(ec[i], &my_task_data->y_allowed, label);
+      
       if (prediction == 1) sys_tag = 1;
       else sys_tag = ((prediction % 2) == 0) ? (uint32_t)(prediction+1) : (uint32_t)prediction;
-      
-      if (my_task_data->y_star.size() > 0)
-        total_loss += (float)(prediction != my_task_data->y_star[0]);
 
       if (output_ss) (*output_ss) << prediction << ' ';
-      if (truth_ss ) (*truth_ss ) << ((my_task_data->y_star.size() == 0) ? '?' : my_task_data->y_star[0]) << ' ';
+      if (truth_ss ) (*truth_ss ) << (OAA::label_is_test(label) ? '?' : label->label) << ' ';
     }
-    srn.declare_loss(len, total_loss);
   }
 }
 
