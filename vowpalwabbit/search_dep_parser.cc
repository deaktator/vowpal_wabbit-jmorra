--- conflicted
+++ resolved
@@ -109,16 +109,9 @@
     example &ex = *(data->ex);
     add_feature(&ex, (uint32_t) constant, constant_namespace, mask, ss);
     size_t n = ec.size();
-<<<<<<< HEAD
-=======
-    // use this buffer to c_vw()ect the examples, default value: nullptr
-    ec_buf.resize(12,true);
-    for(size_t i=0; i<12; i++)
-      ec_buf[i] = 0;
->>>>>>> 7d0ec300
 
     for(size_t i=0; i<13; i++)
-		ec_buf[i] = 0;
+		ec_buf[i] = nullptr;
 
     // feature based on the top three examples in stack ec_buf[0]: s1, ec_buf[1]: s2, ec_buf[2]: s3
     for(size_t i=0; i<3; i++)
