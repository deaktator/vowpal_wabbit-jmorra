#include <float.h>
#include "reductions.h"
#include "multiclass.h"
#include "simple_label.h"

namespace BINARY {
  template <bool is_learn>
  void predict_or_learn(char&, LEARNER::base_learner& base, example& ec) {
    if (is_learn)
      base.learn(ec);
    else
      base.predict(ec);

    if ( ec.pred.scalar > 0)
      ec.pred.scalar = 1;
    else
      ec.pred.scalar = -1;

    if (ec.l.simple.label != FLT_MAX)
      {
	if (fabs(ec.l.simple.label) != 1.f)
	  cout << "You are using a label not -1 or 1 with a loss function expecting that!" << endl;
	else
	  if (ec.l.simple.label == ec.pred.scalar)
	    ec.loss = 0.;
	  else
	    ec.loss = ec.l.simple.weight; 
      }
  }

<<<<<<< HEAD
  base_learner* setup(vw& all, po::variables_map& vm)
  {//parse and set arguments
    po::options_description opts("Binary options");
    opts.add_options()
      ("binary", "report loss as binary classification on -1,1");
    vm = add_options(all,opts);
    if(!vm.count("binary"))
      return NULL;

    all.sd->binary_label = true;
    //Create new learner
    learner<char>& ret = init_learner<char>(NULL, all.l);
    ret.set_learn(predict_or_learn<true>);
    ret.set_predict(predict_or_learn<false>);
=======
  LEARNER::base_learner* setup(vw& all, po::variables_map& vm)
  {
    LEARNER::learner<char>& ret = 
      LEARNER::init_learner<char>(NULL, all.l, predict_or_learn<true>, predict_or_learn<false>);
>>>>>>> 5669a17d
    return make_base(ret);
  }
}<|MERGE_RESOLUTION|>--- conflicted
+++ resolved
@@ -28,8 +28,7 @@
       }
   }
 
-<<<<<<< HEAD
-  base_learner* setup(vw& all, po::variables_map& vm)
+LEARNER::base_learner* setup(vw& all, po::variables_map& vm)
   {//parse and set arguments
     po::options_description opts("Binary options");
     opts.add_options()
@@ -38,17 +37,9 @@
     if(!vm.count("binary"))
       return NULL;
 
-    all.sd->binary_label = true;
     //Create new learner
-    learner<char>& ret = init_learner<char>(NULL, all.l);
-    ret.set_learn(predict_or_learn<true>);
-    ret.set_predict(predict_or_learn<false>);
-=======
-  LEARNER::base_learner* setup(vw& all, po::variables_map& vm)
-  {
     LEARNER::learner<char>& ret = 
       LEARNER::init_learner<char>(NULL, all.l, predict_or_learn<true>, predict_or_learn<false>);
->>>>>>> 5669a17d
     return make_base(ret);
   }
 }