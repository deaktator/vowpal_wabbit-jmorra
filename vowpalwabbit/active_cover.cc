--- conflicted
+++ resolved
@@ -8,11 +8,6 @@
 using namespace LEARNER;
 
 inline float sign(float w){ if (w < 0.) return -1.; else  return 1.;}
-<<<<<<< HEAD
-inline float fmax(float a, float b){if(a > b) return a; else return b;}
-inline float fmin(float a, float b){if(a < b) return a; else return b;}
-=======
->>>>>>> b0595878
 
 bool dis_test(vw& all, example& ec, float prediction, float threshold)
 {
