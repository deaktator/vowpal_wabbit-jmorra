<<<<<<< HEAD
SUBDIRS = vowpalwabbit cluster

nobase_include_HEADERS = vowpalwabbit/accumulate.h vowpalwabbit/comp_io.h vowpalwabbit/gd.h vowpalwabbit/io.h vowpalwabbit/noop.h vowpalwabbit/parse_primitives.h \
	vowpalwabbit/simple_label.h vowpalwabbit/allreduce.h vowpalwabbit/config.h vowpalwabbit/gd_mf.h vowpalwabbit/lda_core.h vowpalwabbit/oaa.h \
	vowpalwabbit/parse_regressor.h vowpalwabbit/sparse_dense.h vowpalwabbit/bfgs.h vowpalwabbit/constant.h vowpalwabbit/global_data.h vowpalwabbit/loss_functions.h \
	vowpalwabbit/parse_args.h vowpalwabbit/parser.h vowpalwabbit/unique_sort.h vowpalwabbit/cache.h vowpalwabbit/example.h vowpalwabbit/hash.h vowpalwabbit/network.h \
	vowpalwabbit/parse_example.h vowpalwabbit/sender.h vowpalwabbit/v_array.h vowpalwabbit/v_hashmap.h vowpalwabbit/wap.h vowpalwabbit/beam.h vowpalwabbit/searn.h \
	vowpalwabbit/searn_sequencetask.h vowpalwabbit/sequence.h vowpalwabbit/csoaa.h vowpalwabbit/ect.h
=======
SUBDIRS = vowpalwabbit cluster library

nobase_include_HEADERS = vowpalwabbit/vw.h vowpalwabbit/allreduce.h

noinst_HEADERS = vowpalwabbit/accumulate.h vowpalwabbit/oaa.h		\
       vowpalwabbit/parse_args.h vowpalwabbit/bfgs.h			\
       vowpalwabbit/parse_example.h vowpalwabbit/cache.h		\
       vowpalwabbit/parse_primitives.h vowpalwabbit/comp_io.h		\
       vowpalwabbit/parse_regressor.h vowpalwabbit/constant.h		\
       vowpalwabbit/parser.h vowpalwabbit/csoaa.h			\
       vowpalwabbit/searn.h vowpalwabbit/ect.h				\
       vowpalwabbit/searn_sequencetask.h vowpalwabbit/example.h		\
       vowpalwabbit/sender.h vowpalwabbit/gd.h				\
       vowpalwabbit/sequence.h vowpalwabbit/gd_mf.h			\
       vowpalwabbit/simple_label.h vowpalwabbit/global_data.h		\
       vowpalwabbit/sparse_dense.h vowpalwabbit/hash.h			\
       vowpalwabbit/unique_sort.h vowpalwabbit/io.h			\
       vowpalwabbit/v_array.h vowpalwabbit/lda_core.h			\
       vowpalwabbit/v_hashmap.h vowpalwabbit/loss_functions.h		\
       vowpalwabbit/network.h vowpalwabbit/wap.h vowpalwabbit/noop.h
>>>>>>> d4075cb5

ACLOCAL_AMFLAGS = -I acinclude.d

test: all
	cd test && ./RunTests -f -E 0.001 ../vowpalwabbit/vw ../vowpalwabbit/vw<|MERGE_RESOLUTION|>--- conflicted
+++ resolved
@@ -1,13 +1,3 @@
-<<<<<<< HEAD
-SUBDIRS = vowpalwabbit cluster
-
-nobase_include_HEADERS = vowpalwabbit/accumulate.h vowpalwabbit/comp_io.h vowpalwabbit/gd.h vowpalwabbit/io.h vowpalwabbit/noop.h vowpalwabbit/parse_primitives.h \
-	vowpalwabbit/simple_label.h vowpalwabbit/allreduce.h vowpalwabbit/config.h vowpalwabbit/gd_mf.h vowpalwabbit/lda_core.h vowpalwabbit/oaa.h \
-	vowpalwabbit/parse_regressor.h vowpalwabbit/sparse_dense.h vowpalwabbit/bfgs.h vowpalwabbit/constant.h vowpalwabbit/global_data.h vowpalwabbit/loss_functions.h \
-	vowpalwabbit/parse_args.h vowpalwabbit/parser.h vowpalwabbit/unique_sort.h vowpalwabbit/cache.h vowpalwabbit/example.h vowpalwabbit/hash.h vowpalwabbit/network.h \
-	vowpalwabbit/parse_example.h vowpalwabbit/sender.h vowpalwabbit/v_array.h vowpalwabbit/v_hashmap.h vowpalwabbit/wap.h vowpalwabbit/beam.h vowpalwabbit/searn.h \
-	vowpalwabbit/searn_sequencetask.h vowpalwabbit/sequence.h vowpalwabbit/csoaa.h vowpalwabbit/ect.h
-=======
 SUBDIRS = vowpalwabbit cluster library
 
 nobase_include_HEADERS = vowpalwabbit/vw.h vowpalwabbit/allreduce.h
@@ -17,18 +7,17 @@
        vowpalwabbit/parse_example.h vowpalwabbit/cache.h		\
        vowpalwabbit/parse_primitives.h vowpalwabbit/comp_io.h		\
        vowpalwabbit/parse_regressor.h vowpalwabbit/constant.h		\
-       vowpalwabbit/parser.h vowpalwabbit/csoaa.h			\
+       vowpalwabbit/parser.h vowpalwabbit/csoaa.h vowpalwabbit/beam.h	\
        vowpalwabbit/searn.h vowpalwabbit/ect.h				\
        vowpalwabbit/searn_sequencetask.h vowpalwabbit/example.h		\
-       vowpalwabbit/sender.h vowpalwabbit/gd.h				\
-       vowpalwabbit/sequence.h vowpalwabbit/gd_mf.h			\
-       vowpalwabbit/simple_label.h vowpalwabbit/global_data.h		\
-       vowpalwabbit/sparse_dense.h vowpalwabbit/hash.h			\
-       vowpalwabbit/unique_sort.h vowpalwabbit/io.h			\
-       vowpalwabbit/v_array.h vowpalwabbit/lda_core.h			\
-       vowpalwabbit/v_hashmap.h vowpalwabbit/loss_functions.h		\
-       vowpalwabbit/network.h vowpalwabbit/wap.h vowpalwabbit/noop.h
->>>>>>> d4075cb5
+       vowpalwabbit/sender.h vowpalwabbit/gd.h vowpalwabbit/sequence.h	\
+       vowpalwabbit/gd_mf.h vowpalwabbit/simple_label.h			\
+       vowpalwabbit/global_data.h vowpalwabbit/sparse_dense.h		\
+       vowpalwabbit/hash.h vowpalwabbit/unique_sort.h			\
+       vowpalwabbit/io.h vowpalwabbit/v_array.h				\
+       vowpalwabbit/lda_core.h vowpalwabbit/v_hashmap.h			\
+       vowpalwabbit/loss_functions.h vowpalwabbit/network.h		\
+       vowpalwabbit/wap.h vowpalwabbit/noop.h
 
 ACLOCAL_AMFLAGS = -I acinclude.d
 
