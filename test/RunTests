--- conflicted
+++ resolved
@@ -1198,17 +1198,15 @@
     train-sets/ref/inv_hash.stderr
     pred-sets/ref/inv_hash.cmp
 
-<<<<<<< HEAD
-# Test 93: experience replay version of test 1
-{VW} -k -l 20 --initial_t 128000 --power_t 1 -d train-sets/0001.dat -f models/0001.model -c --passes 8 --invariant --ngram 3 --skips 1 --holdout_off --replay_b 100
-    train-sets/ref/0001-replay.stderr
-
-# Test 94: named labels at training time (csoaa) with experience replay
-{VW} --named_labels det,noun,verb --csoaa 3 -d train-sets/test_named_csoaa  -k -c --passes 10 --holdout_off -f models/test_named_csoaa.model --replay_c 100
-    train-sets/ref/test_named_csoaa_train-replay.stderr
-=======
 #Test 93:  check cb_adf with doubly robust option
 {VW} --cb_adf --rank_all -d train-sets/cb_test.ldf -p cb_adf_dr.predict --cb_type dr
     train-sets/ref/cb_adf_dr.stderr
     pred-sets/ref/cb_adf_dr.predict
->>>>>>> 909e1907
+
+# Test 94: experience replay version of test 1
+{VW} -k -l 20 --initial_t 128000 --power_t 1 -d train-sets/0001.dat -f models/0001.model -c --passes 8 --invariant --ngram 3 --skips 1 --holdout_off --replay_b 100
+    train-sets/ref/0001-replay.stderr
+
+# Test 95: named labels at training time (csoaa) with experience replay
+{VW} --named_labels det,noun,verb --csoaa 3 -d train-sets/test_named_csoaa  -k -c --passes 10 --holdout_off -f models/test_named_csoaa.model --replay_c 100
+    train-sets/ref/test_named_csoaa_train-replay.stderr