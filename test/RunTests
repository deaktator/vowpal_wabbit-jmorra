#!/usr/bin/env perl
#
# Test suite for vw:
#
# You may add arbitrary (train/test/varying-options) tests
# by adding data files and their expected reference STDOUT and STDERR
#
# See __DATA__ below for how to add more tests
#
require 5.008;
use warnings;

use Getopt::Std;
use File::Basename;

use vars qw($opt_d $opt_D $opt_c $opt_e $opt_f
            $opt_E $opt_o $opt_w $opt_y $opt_t
            $opt_v $opt_V);

my $Epsilon = 1e-4;

my $VW;

# External utilities we use. See init() for Windows specific actions.
my $Diff = 'diff';
my $Cat = 'cat';

$ENV{'PATH'} .= ':test:../vowpalwabbit:vowpalwabbit:.';

# -V prefixes valgrind like this, we should adjust the default
# options over time to what looks most useful.
my $Valgrind = 'valgrind --quiet --error-exitcode=100 --track-origins=yes';

# -- timeout is part of GNU coreutils, some systems may not have it
my $TimeOut = '';
my $TimeOutSec = 30;    # max allowed time for single vw command run

# By default, we run all tests in the list
my $FullRun = 1;
my $ErrorCount = 0;

# These --side-by-side diff opts are used to make the
# fuzzy-compare easier: just split on '|' and compare numeric values
# word by word:
my $DiffOpts = '-N --minimal --suppress-common-lines --ignore-all-space --strip-trailing-cr --side-by-side -W 160';
$WordSplit = "[ \t:]+";

# These diff options are used for the diff we want to show the user
# The intent is to make them easier to parse (and compare values) by a human
my $DisplayDiffOpts = '-u --minimal';

my @PathAdd = qw(. .. ../vowpalwabbit);

my @ToTest = ();

# __DATA__ test counter
my $TestNo = 0;

sub v($;@) {
    my $verbose_level = shift @_;
    return unless ($opt_v >= $verbose_level);
    if (@_ == 1) {
        print STDERR @_;
    } else {
        printf STDERR @_;
    }
}

sub usage(@) {
    print STDERR @_, "\n" if (@_);

    die "Usage: $0 [options] [testno...] [vw-executable]
    By default will run against the 1st 'vw' executable found in:
        @PathAdd  \$PATH

    Options:
        -c      print test-suite commands before running them
        -d      print diff output on significant diff failure
        -D      print diff output even if it is not significant
        -e      exit with non-zero status on first error
        -w      Ignore white-space differences (diff --ignore-space-change)
        -f      Ignore small (< $Epsilon) floating-point differences (fuzzy compare)
        -E<e>   Tolerance epsilon <e> for fuzzy compares (default $Epsilon)
        -o      Overwrite reference file with new/different result
        -y      On error, copy bad files to (eg stderr.test21) for later comparison
        -v<L>   Verbosity <L> (small integer) is verbosity level
        -V      apply valgrind to vw commands
        -t<T>   Apply timeout <T> (default $TimeOutSec) secs to individual tests
                (will only work where GNU coreutils 'timeout' is present)

    [testno...]   Optional integer args: explicit test numbers (skip others)
";
}

sub mysystem {
    my $cmd = shift;
    v(1, "%s\n", $cmd);
    system($cmd);
}

sub command_failed($) {
    # Deal with cases where vw crashes, exits prematurely etc.
    # print a message to distinguish between all cases
    # return non-zero status if anything is bad
    my $cmd = shift;
    my $exitcode = 0;
    if ($?) {
        $exitcode = $? >> 8;
        my $signal = $? & 127; 
        my $core = ''; if ($? & 128) { $core = ' (core dumped)'; }
        if ($signal) {
            printf STDERR
                "$0: test $TestNo: '%s' died from signal $signal$core\n", $cmd;
            $exitcode = 1;
        } elsif ($exitcode == 124) {
            printf STDERR
                "$0: test $TestNo: '%s' timed-out (exitcode=$exitcode)\n" .
                "$0: test $TestNo: you may increase the imposed time-out: \$TimeOutSec=%d\n",
                $cmd, $TimeOutSec;
        } elsif ($exitcode) {
            printf STDERR
                "$0: test $TestNo: '%s' failed (exitcode=$exitcode)\n", $cmd;
        }
    }
    # This is non-zero only if $cmd failed
    $exitcode;
}

sub valgrind_errfile($) {
    my $testno = shift;
    "Test-$testno.valgrind-err";
}

#
# which vw executable to test against
#
sub which_vw() {
    if (@ARGV == 1 || @ARGV == 2) {
        my $exe = $ARGV[0];
        if (-f $exe && -x $exe) {
            printf STDERR "Testing vw: %s\n", $exe;
            return $exe;
        } else {
            usage("$0: argument $exe: not an executable file");
        }
    } elsif (@ARGV == 0) {
        foreach my $dir (@PathAdd, split(':', $ENV{PATH})) {
            my $exe = "$dir/vw";
            if (-x $exe) {
                printf STDERR "Testing vw: %s\n", $exe;
                return $exe;
            }
        }
    }
    usage("can't find a 'vw' executable to test on");
}

sub which_lda() {
    if (@ARGV == 2) {
        my $exe = $ARGV[1];
        if (-f $exe && -x $exe) {
            printf STDERR "Testing lda: %s\n", $exe;
            return $exe;
        } else {
            usage("$0: argument $exe: not an executable file");
        }
    } elsif (@ARGV == 0 || @ARGV == 1) {
        foreach my $dir (@PathAdd, split(':', $ENV{PATH})) {
            my $exe = "$dir/vw";
            if (-x $exe) {
                printf STDERR "Testing lda: %s\n", $exe;
                return $exe;
            }
        }
    }
    usage("can't find a 'lda' executable to test on");
}

sub init() {
    $0 =~ s{.*/}{};
    getopts('wcdDefyE:ov:Vt:') || usage();
    $opt_v = 0 unless (defined $opt_v and $opt_v);

    my $hostname = `hostname`; chomp($hostname);
    printf STDERR "Testing on: hostname=%s OS=%s\n", $hostname, $^O;

    if ($^O =~ /MSWin/i) {
        v(1, "OS is $^O\n");
        # On MS Windows we need to change paths to external executables
        # Assumes cygwin is installed
        $ENV{'PATH'} .= ':/cygdrive/c/cygwin/bin';
        # And just to be safe (probably not needed):
        $Diff  = 'c:\cygwin\bin\diff.exe';
        $Cat   = 'c:\cygwin\bin\cat.exe';
    }
    elsif ($^O =~ /cygwin/i){
        v(1,"OS is $^O\n");
        # On MS Windows we need to change paths to external executables
        # Assumes cygwin is installed
        $ENV{'PATH'} .= ':/cygdrive/c/cygwin/bin';
        # And just to be safe (probably not needed):
        $Diff  = 'c:/cygwin/bin/diff.exe';
        $Cat   = 'c:/cygwin/bin/cat.exe';
    }
    $Epsilon = $opt_E if ($opt_E);
    $Diff .= ' --ignore-space-change' if ($opt_w);
    my @num_args = ();
    my @exe_args = ();
    foreach my $arg (@ARGV) {
        if ($arg =~ /^\d+$/) {  # a test number
            push(@num_args, $arg);
            next;
        }
        push(@exe_args, $arg);
    }
    if (@num_args) {
        @ToTest = sort { $a <=> $b } @num_args;
        # add dummy element so we don't become empty on last test
        push(@ToTest, -1);
        $FullRun = 0;
    }
    @ARGV = @exe_args;

    $VW = which_vw();

    my $timeout = `which timeout 2>/dev/null`;
    if ($timeout =~ /timeout$/) {
        chomp($timeout);
        $TimeOut = $timeout;
        v(1,"timeout is: %s\n", $TimeOut);
    }
    if ($opt_t) {
        if ($opt_t =~ /^\d+$/) {
            $TimeOutSec = $opt_t;
        } else {
            usage("-t $opt_t: -t can only accept integer seconds");
        }
        warn "-t passed but this env doesn't have timeout installed\n"
            unless ($TimeOut);
    }
}

sub copy_file {
    my ($src_file, $dst_file) = @_;
    use File::Copy;
    print STDERR "\t\t-> copying output to $dst_file\n";
    copy($src_file, $dst_file);
}

sub trim_spaces($) {
    my $str = shift;
    $str =~ s/^\s+//s;
    $str =~ s/\s+$//s;
    $str =~ s/\n+$//s;
    $str;
}

#
# ref_file($default_name)
#   Reference file existence: if we're on Windows, AND
#   an alternate reference-file exists, give precedence
#   to the alternate file (file with a '-mswin' suffix.)
#
sub ref_file($) {
    my $file = shift;
    if ($^O =~ /MSWin/i) {
        my $win_reffile = "$file-mswin";
        if (-e $win_reffile) {
            return $win_reffile;
        }
    }
    $file;
}

sub next_paragraph() {
    my $paragraph = '';
    while (! eof(DATA)) {
        my $line = <DATA>;

        if ($paragraph and ($line =~ /^\s*$/ || eof(DATA))) {
            # end of paragraph
            chomp($paragraph);
            $paragraph = trim_spaces($paragraph);
            return $paragraph;
        }

        next if ($line =~ /^\s*$/);
        next if ($line =~ /^\s*#/);     # skip comment lines

        if ($line =~ /\\$/) {           # support line continuation
            $line =~ s/\\\n/ /;
        }
        $paragraph .= $line;
    }
}

sub next_test() {
    my ($cmd, $out_ref, $err_ref, @other_ref);

    $TestNo++;
    my $paragraph = next_paragraph();
    my @lines = split("\n", $paragraph);

    # The command line must be first
    $cmd = shift @lines;
    foreach my $line (@lines) {
        if ($line =~ m/\.stdout\b/) {
            $out_ref = ref_file(trim_spaces($line));
            next;
        }
        if ($line =~ /\.stderr\b/) {
            $err_ref = ref_file(trim_spaces($line));
            next;
        }

        # any other reference file
        $line = ref_file(trim_spaces($line));
        if (-e $line) {
            push(@other_ref, $line);
        } else {
            unless ($opt_y) {
                printf STDERR "__DATA__: line $.: " .
                          "non-existent reference file: %s\n", $line;
            }
            next;
        }
    }

    if (eof(DATA) && !defined $cmd) {
        return (undef, undef, undef, undef);
    }

    if ($cmd =~ /{VW}/) {
         $cmd = trim_spaces($cmd);
         $cmd =~ s/{VW}/$VW/g;
    }

    unless (defined $cmd) {
        die "$0: test $TestNo: command is undefined\n";
    }
    unless (defined $err_ref) {
        v(2, "%s: test %s: stderr ref: undefined\n", $0, $TestNo);
        $err_ref = '/dev/null';
    }
    # print STDERR "next_test: (\$cmd, $out_ref, $err_ref, $pred_ref, $pred)\n";
    if ($opt_V) {
        $cmd = sprintf("%s --log-file='%s' %s",
                        $Valgrind, valgrind_errfile($TestNo), $cmd);
    } elsif ($TimeOut) {
        $cmd = sprintf("%s %u %s", $TimeOut, $TimeOutSec, $cmd);
    }
    ($cmd, $out_ref, $err_ref, @other_ref);
}

#
# If the difference is small (least significant digits of numbers)
# treat it as ok. It may be a result of 32 vs 64 bit calculations.
#
use Scalar::Util qw(looks_like_number);

sub lenient_array_compare($$) {
    my ($w1_ref, $w2_ref) = @_;
    my (@w1) = @$w1_ref;
    my (@w2) = @$w2_ref;

    # print STDERR "lenient_array_compare: (@w1) (@w2)\n";
    return 1 if ($#w1 != $#w2); # arrays not of same size
    my $nelem = scalar @w1;
    for (my $i = 0; $i < $nelem; $i++) {
        my ($word1, $word2) = ($w1[$i], $w2[$i]);
        # print STDERR "\t$word1 == $word2 ?\n";
        next if ($word1 eq $word2);

        # There's some difference, is it significant?
        unless (looks_like_number($word1)) {
            v(4, "$word1 vs $word2: word1=$word1 is not a number!\n");
            return 1;
        }
        unless (looks_like_number($word2)) {
            v(4, "$word1 vs $word2: word2=$word2 is not a number!\n");
            return 1;
        }

        my $delta = abs($word1 - $word2);

        if ($delta > $Epsilon) {
            # We have a 'big enough' difference, but this difference
            # may still not be meaningful in all contexts:

            # Big numbers should be compared by ratio rather than
            # by difference

            # Must ensure we can divide (avoid div-by-0)
            if (abs($word2) <= 1.0) {
                # If numbers are so small (close to zero),
                # ($delta > $Epsilon) suffices for deciding that
                # the numbers are meaningfully different
                v(4, "$word1 vs $word2: delta=$delta > Epsilon=$Epsilon\n");
                return 1;
            }
            # Now we can safely divide (since abs($word2) > 0)
            # and determine the ratio difference from 1.0
            my $ratio_delta = abs($word1/$word2 - 1.0);
            if ($ratio_delta > $Epsilon) {
                v(4, "$word1 vs $word2: ratio_delta=$ratio_delta > Epsilon=$Epsilon\n");
                return 1;
            }
        }
    }
    # print STDERR "lenient_array_compare: no meaningful difference\n";
    return 0; # no meaningful difference
}

sub diff_lenient_float($$) {
    my ($reffile, $outfile) = @_;
    my $status = 0;

    my $tmpf = 'lenient-diff.tmp';
    mysystem("$Diff $DiffOpts $reffile $outfile >$tmpf");
    $status = $? >> 8;
    v(2, "diff produced $tmpf: status=$status\n");
    if (-s $tmpf) {
        # The diff has something in it.
        my $fuzzy_status = 0;   # assume innocent till proven guilty
        open(my $sdiff, $tmpf) || die "$0: diff_lenient_float: $tmpf: $!\n";
        while (<$sdiff>) {
            chomp;
            my ($line1, $line2) = split(/\s*\|\s*/, $_);
            unless (defined($line1) && defined($line2)) {
                my $save_diff_file = "test-$TestNo.lenient-diff";
                warn "$0: test $TestNo: $tmpf: line $.: fuzzy-match missing data on one of the sides. Can't compare\n$_\n";
                warn "$0: test $TestNo: saving lenient diff in '$save_diff_file' for later inspection\n";
                close $sdiff;
                rename($tmpf, $save_diff_file);
                return 1;
            }
            v(3, "line1: %s\n", $line1);
            v(3, "line2: %s\n", $line2);

            # Break lines into tokens/words
            my (@w1) = split(/$WordSplit/o, $line1);
            my (@w2) = split(/$WordSplit/o, $line2);
            if (lenient_array_compare(\@w1, \@w2) != 0) {
                $fuzzy_status = 1;
                last;
            }
        }
        close $sdiff;
        $status = $fuzzy_status;
    }
    unlink($tmpf) if ($status == 0);
    $status;
}

#
# perl internal way to emulate 'touch'
#
sub touch(@) {
    my $now = time;
    utime $now, $now, @_;
}

sub display_diff($$) {
    my ($reference_file, $actual_file) = @_;
    my $diff_cmd = "$Diff $DisplayDiffOpts $reference_file $actual_file";

    printf STDERR "--- %s\n", $diff_cmd;
    mysystem($diff_cmd);
}

sub diff($$) {
    my ($reffile, $outfile) = @_;
    my $status = 0;
    $reffile = '' unless (defined $reffile);

    # Special case, empty file w/o reference is not considered a failure.
    # This is a most common case with stdout.
    unless (-e $reffile) {
        if (-s $outfile > 0) {
            warn "$0: test $TestNo: stdout ref: $reffile: $!\n";
            exit 1 if ($opt_e);
            return 2 unless ($opt_o);
        } else {
            # Empty output without a ref is not considered a failure
            v(1, "$0: test $TestNo: empty output w/o reference: ignored.\n");
            return 0;
        }
    }

    # Actually run the diff
    my $diff_cmd = "$Diff $DiffOpts $reffile $outfile";
    my $diftmp = 'diff.tmp';
    mysystem("$diff_cmd >$diftmp");
    $status = $? >> 8;
    v(2, "$diff_cmd >$diftmp: status=$status\n");
 
    if (-s "$diftmp") {
        # There's some difference
        v(2, "$diftmp has something in it. Is it meaningful?\n");

        if ($opt_f && -e $reffile && -e $outfile &&
            diff_lenient_float($reffile, $outfile) == 0) {

            print STDERR "$0: test $TestNo: minor (<$Epsilon) precision differences ignored\n";
            $status = 0;
        }
        if ($opt_D or ($opt_d && $status)) {
            # Print the diff only iff:
            #   1) -D is in effect  OR
            #   2) -d is in effect and diff is significant
            display_diff($reffile, $outfile);
        }
        if ($opt_o) {
            print STDERR "-o: overwriting reference:\n";

            if (-e $reffile) {
                print STDERR "\t$reffile -> $reffile.prev\n";
                rename($reffile, "$reffile.prev") ||
                    die "FATAL: rename($reffile, $reffile.prev): $!\n";
            }
            print STDERR "\t$outfile -> $reffile\n";
            rename($outfile, $reffile) ||
                die "FATAL: rename($outfile, $reffile): $!\n";

            unless ($opt_e) {
                $status = 0;
            }
        }
    }
    unlink($diftmp) if ($status == 0);
    $status;
}

#
# check_for_time_regression()
#   Compare last overall time to run to current to catch
#   performance regressions
#
my $LastTimeFile = 'RunTests.last.times';

sub write_times($@) {
    my ($file, @times) = @_;
    open(my $fh, ">$file") || die "$0: can't open(>$file): $!\n";
    print $fh join(' ', @times), "\n";
    close $fh;
}
sub read_times($) {
    my ($file) = @_;
    open(my $fh, $file) || die "$0: can't open($file): $!\n";
    my $line = <$fh>; chomp $line;
    close $fh;
    return (split(' ', $line));
}

sub check_for_time_regression() {
    my $tolerate_regress = 1.02;
    my $pct_change = 0.0;
    my ($overall_time0, $overall_time1);
    my ($user0, $system0, $cuser0, $csystem0);
    my ($user1, $system1, $cuser1, $csystem1) = times;
    $overall_time1 = $cuser1 + $csystem1;

    if (-e $LastTimeFile) {
        ($user0, $system0, $cuser0, $csystem0) = read_times($LastTimeFile);
        if (!(defined $csystem0) or !(defined $cuser0)) {
            die "$0: undefined times in saved times file: $LastTimeFile," .
                    " try removing it\n"
        }
        $overall_time0 = $cuser0 + $csystem0;
        $pct_change = 100 * ($overall_time1 - $overall_time0) / (1e-4+$overall_time0);

        if ($overall_time0 == 0) {
            die "$0: Bad times in saved times file: $LastTimeFile," .
                    " try removing it\n"
        } elsif ($overall_time1/$overall_time0 > $tolerate_regress) {
            printf STDERR "$0: RUNTIME REGRESSION: " .
                    "%.2f sec vs last time %.2f sec. (%.2f%% worse)\n",
                    $overall_time1, $overall_time0, $pct_change;
        }
    }
    write_times($LastTimeFile, $user1, $system1, $cuser1, $csystem1);
    printf STDERR
        "$0 runtime: user %g, system %g, total %g sec (%+.2f%% vs. last)\n",
                $cuser1, $csystem1, $overall_time1, $pct_change;
}

# only unlink relative path, plain files
# e.g. avoids trying to unlink /dev/null when running as root
sub safe_unlink($) {
    my $file = shift;
    return 0 if ($file =~ m{^/});
    return 0 unless (-f $file);
    unlink($file);
}

sub run_tests() {
    print STDERR "$0: '-D' to see any diff output\n"
        unless ($opt_D);
    print STDERR "$0: '-d' to see only significant diff output\n"
        unless ($opt_d);
    print STDERR "$0: '-o' to force overwrite references\n"
        unless ($opt_o);
    print STDERR "$0: '-e' to abort/exit on first failure\n"
        unless ($opt_e);

    my ($cmd, $out_ref, $err_ref, $pred_ref, $cmp_ref);
    my ($outf, $errf, $predf, $cmpf);

    mkdir('models', 0755) unless (-d 'models');

    unlink(glob('*.tmp'));
    unlink(glob('*.cache'));
    unlink(glob('*/*.cache'));

    while (($cmd, $out_ref, $err_ref, @more_refs) = next_test()) {
        last unless (defined $cmd);
        if (@ToTest) {
            if ($ToTest[0] != $TestNo) {
                # warn "$0: test $TestNo: skipped\n";
                next;
            } else {
                shift(@ToTest);
            }
        }

        $outf = (defined($out_ref) && -f $out_ref)
                    ? basename($out_ref)
                    : '/dev/null';

        $errf = (defined($err_ref) && -f $err_ref)
                    ? basename($err_ref)
                    : '/dev/null';

        # Run the test
        print STDERR "Test $TestNo: ($cmd) >$outf 2>$errf\n" if ($opt_c);
        mysystem("($cmd) >$outf 2>$errf");
        my $full_status = $?;
        my $status = $full_status >> 8;
        unless ($opt_V) {
            if (my $failure = command_failed($cmd)) {
                print STDERR `$Cat $errf`
                    unless ($failure == 124);
                if ($opt_e) {
                    printf STDERR "$0: exiting with status=$failure\n";
                    exit $failure;
                }
                next;
            }
        }
        if ($status) {
            $ErrorCount++;
            if ($opt_V && $status == 100) {
                my $errfile = valgrind_errfile($TestNo);
                warn "$0: test $TestNo: FAILED: valgrind errors in $errfile\n";
            } elsif ($TimeOut && $status == 124) {
                warn "$0: test $TestNo: FAILED: timeout $TimeOutSec exceeded\n";
            } else {
                warn "$0: test $TestNo: '$cmd' failed: status=$status\n";
            }
            exit $full_status if ($opt_e);
            next;
        }

        # command succeded
        # -- compare stdout
        $status = diff($out_ref, $outf);
        if ($status) {
            $ErrorCount++;
            printf STDERR "%s: test %d: FAILED: ref(%s) != stdout(%s)\n\tcmd: $cmd\n",
                $0, $TestNo, $out_ref, $outf;

            copy_file($outf, "$outf.test$TestNo") if ($opt_y);
            exit $status if ($opt_e);
        } else {
            if (defined $out_ref) {
                print STDERR "$0: test $TestNo: stdout OK\n";
                safe_unlink($outf);
            } else {
                v(1, "$0: test $TestNo: stdout OK (no reference)\n");
            }
        }

        # -- compare stderr
        if (! -e $err_ref  and  ! $opt_o) {
            $ErrorCount++;
            print STDERR "$0: test $TestNo: FAILED: stderr ref: $err_ref: $!\n\tcmd: $cmd\n";
            exit 1 if ($opt_e);
            next;
        }
        $status = diff($err_ref, $errf);
        if ($status) {
            $ErrorCount++;
            printf STDERR "%s: test %d: FAILED: ref(%s) != stderr(%s)\n\tcmd: $cmd\n",
                $0, $TestNo, $err_ref, $errf;

            copy_file($errf, "$errf.test$TestNo") if ($opt_y);
            exit $status if ($opt_e);
        } else {
            print STDERR "$0: test $TestNo: stderr OK\n";
            safe_unlink($errf);
        }

        # -- compare all other reference files
        if (@more_refs) {
            foreach my $ref_path (@more_refs) {
                my $ref_base = basename($ref_path);
                # Verify that it exists on the shell line
                unless ($cmd =~ /$ref_base/) {
                    printf STDERR "%s: test %d: FAILED: " .
                        "no match for '%s' in command: '%s'\n" .
                        "Unable to compare output to reference file\n",
                                $0, $TestNo, $ref_base, $cmd;
                    $ErrorCount++;
                    exit $status if ($opt_e);
                    next;
                }
                $status = diff($ref_path, $ref_base);
                if ($status) {
                    $ErrorCount++;
                    printf STDERR "%s: test %d: FAILED: ref(%s) != (%s)\n\tcmd: $cmd\n",
                    $0, $TestNo, $ref_path, $ref_base;
                    copy_file($ref_base, $ref_path) if ($opt_y);
                    exit $status if ($opt_e);
                } else {
                    print STDERR "$0: test $TestNo: $ref_base OK\n";
                    unlink($ref_base);
                }
            }
        }
    }
    if ($FullRun == 0) {
        v(1, "Partial run: not recording overall time\n");
    } elsif ($ErrorCount > 0) {
        v(1, "Errors found: not recording overall time\n");
    } elsif ($opt_V) {
        v(1, "valgrind run: not recording overall time\n");
    } else {
        check_for_time_regression();
    }
}

# --- main
init();
run_tests();
exit $ErrorCount;

#
# Add tests below the __DATA__ line
#
# Each test is a sequence of non-blank lines, terminated
# by an empty line (or EOF), essentially a paragraph.
#
# Each paragraph/test should look like:
#
#   1st line: shell command to run.

#   2nd-to-Nth line: one-or-more reference files to compare outputs to.
#   ONE reference file per line
#   (Note: we indent these lines just for readability.)
#
#   You may break very long lines using \ at EOL.
#
#   # -------------------------------------
#   shell command which may include {VW} ...
#       reference/file1
#       reference/file2
#       ...more reference files...
#
#   # -------------------------------------
#
#   shell-command can be anything accepted by bash, including pipes,
#   redirections, etc., even a sequence of shell-commands separated by ';'
#
#   Inside any shell command, all (optional) appearances of {VW}
#   will be substituted by the vw executable under test.
#
#   By default, 'vw' under our parent dir (../vowpalwabbit/vw) is tested.
#   To run against a different reference executable, pass the
#   wanted executable as an argument to RunTests
#
# The output line-items are reference files to compare outputs to:
#   - *.stdout: expected (reference file) standard output
#   - *.stderr: expected (reference file) standard error
#   - Any other relative path, pointing to a reference file to compare
#     to, this allows adding references to any explicitly named file
#     appearing on the shell-line, the only requirement is that the
#     _basename_ (path stripped of directory) of the reference file
#     would exactly match its respective file in the shell-command.
#
# For example:
#
#   #-------------------------------------------------------
#   # Test 237
#   {VW} ... -p test75.predict --readable_model test75.rmodel
#       test/train-sets/ref/test75.stderr
#       test/pred-sets/ref/test75.predict
#       test/whatever/ref/test75.rmodel
#
#   #-------------------------------------------------------
#
# All reference filenames are relative to this (test) directory
#
# Only the STDOUT and STDERR streams in the shell command
# are implicit (so only their reference files need to be specified):
# The implicit names would be matched only by their extension
# as opposed to the full basename of the file.
#
# The two implicit names are:
#       TestXXX.stdout
#       TestXXX.stderr
#
# Windows note:
#
#   Due to differences in Random-Number-Generators in Windows,
#   floating-point outputs may differ in some tests (not all).
#
#   To minimize the need for changes (leverage existing tests and
#   reference files as much as possible), on Windows we check for
#   existence of files with '-mswin' suffix:
#       *.stderr-mswin
#       *.stdout-mswin
#   and if any of them exists, we use it instead.
#
__DATA__
# Test 1:
{VW} -k -l 20 --initial_t 128000 --power_t 1 -d train-sets/0001.dat \
    -f models/0001.model -c --passes 8 --invariant \
    --ngram 3 --skips 1 --holdout_off
        train-sets/ref/0001.stderr

# Test 2: checking predictions as well
{VW} -k -t train-sets/0001.dat -i models/0001.model -p 0001.predict --invariant
    test-sets/ref/0001.stderr
    pred-sets/ref/0001.predict

# Test 3: without -d, training only
{VW} -k train-sets/0002.dat -f models/0002.model --invariant
    train-sets/ref/0002.stderr

# Test 4: same, with -d
{VW} -k -d train-sets/0002.dat -f models/0002.model --invariant
    train-sets/ref/0002.stdout
    train-sets/ref/0002.stderr

# Test 5: add -q .., adaptive, and more (same input, different outputs)
{VW} -k --initial_t 1 --adaptive --invariant -q Tf -q ff -f models/0002a.model train-sets/0002.dat
    train-sets/ref/0002a.stderr

# Test 6: run predictions on Test 4 model
# Pretending the labels aren't there
{VW} -k -t -i models/0002.model -d train-sets/0002.dat -p 0002b.predict
    test-sets/ref/0002b.stderr
    pred-sets/ref/0002b.predict

# Test 7: using normalized adaptive updates and a low --power_t
{VW} -k --power_t 0.45 -f models/0002c.model train-sets/0002.dat
    train-sets/ref/0002c.stderr

# Test 8: predicts on test 7 model
{VW} -k -t -i models/0002c.model -d train-sets/0002.dat -p 0002c.predict
    test-sets/ref/0002c.stderr
    pred-sets/ref/0002c.predict

# Test 9: label-dependent features with csoaa_ldf
{VW} -k -c -d train-sets/cs_test.ldf -p cs_test.ldf.csoaa.predict --passes 10 --invariant --csoaa_ldf multiline --holdout_off --noconstant
    train-sets/ref/cs_test.ldf.csoaa.stderr
    train-sets/ref/cs_test.ldf.csoaa.predict

# Test 10: label-dependent features with wap_ldf
{VW} -k -c -d train-sets/cs_test.ldf -p cs_test.ldf.wap.predict --passes 10 --invariant --wap_ldf multiline --holdout_off --noconstant
    train-sets/ref/cs_test.ldf.wap.stderr
    train-sets/ref/cs_test.ldf.wap.predict

# Test 11: one-against-all
{VW} -k --oaa 10 -c --passes 10 train-sets/multiclass --holdout_off
    train-sets/ref/oaa.stderr

# Test 12: Error Correcting Tournament
{VW} -k --ect 10 --error 3 -c --passes 10 --invariant train-sets/multiclass --holdout_off
    train-sets/ref/multiclass.stderr

# Test 13: Run search (dagger) on wsj_small for 6 passes extra features
{VW} -k -c -d train-sets/wsj_small.dat.gz --passes 6 \
    --search_task sequence --search 45 --search_alpha 1e-6 \
    --search_max_bias_ngram_length 2 --search_max_quad_ngram_length 1 \
    --holdout_off
        train-sets/ref/search_wsj.stderr

# Test 14: Run search (searn) on wsj_small for 6 passes extra features
{VW} -k -c -d train-sets/wsj_small.dat.gz --passes 6 \
    --search_task sequence --search 45 --search_alpha 1e-6 \
    --search_max_bias_ngram_length 2 --search_max_quad_ngram_length 1 \
    --holdout_off --search_passes_per_policy 3 --search_interpolation policy
        train-sets/ref/search_wsj2.dat.stdout
        train-sets/ref/search_wsj2.dat.stderr

# Test 15: LBFGS on zero derivative input
{VW} -k -c -d train-sets/zero.dat --loss_function=squared -b 20 --bfgs --mem 7 --passes 5 --l2 1.0 --holdout_off
    train-sets/ref/zero.stdout
    train-sets/ref/zero.stderr

# Test 16: LBFGS early termination
{VW} -k -c -d train-sets/rcv1_small.dat --loss_function=logistic -b 20 --bfgs --mem 7 --passes 20 --termination 0.001 --l2 1.0 --holdout_off
    train-sets/ref/rcv1_small.stdout
    train-sets/ref/rcv1_small.stderr

# Test 17: Run LDA with 100 topics on 1000 Wikipedia articles
{VW} -k --lda 100 --lda_alpha 0.01 --lda_rho 0.01 --lda_D 1000 -l 1 -b 13 --minibatch 128 train-sets/wiki256.dat
    train-sets/ref/wiki1K.stderr

# Test 18: Run search on seq_small for 12 passes, 4 passes per policy
{VW} -k -c -d train-sets/seq_small --passes 12 --invariant --search 4 --search_task sequence --holdout_off --search_linear_ordering
    train-sets/ref/search_small.stderr

# Test 19: neural network 3-parity with 2 hidden units
{VW} -k -c -d train-sets/3parity --hash all --passes 3000 -b 16 --nn 2 -l 10 --invariant -f models/0021.model --random_seed 19 --quiet --holdout_off
    train-sets/ref/3parity.stderr

# Test 20: neural network 3-parity with 2 hidden units (predict)
{VW} -d train-sets/3parity --hash all -t -i models/0021.model -p 0022.predict
    pred-sets/ref/0022.stderr
    pred-sets/ref/0022.predict

# Test 21: cubic features -- on a parity test case
{VW} -k -c -f models/xxor.model train-sets/xxor.dat --cubic abc --passes 100 --holdout_off --progress 1.33333
    train-sets/ref/xxor.stderr

# Test 22: matrix factorization -- training
{VW} -k -d train-sets/ml100k_small_train -b 16 -q ui --rank 10 \
    --l2 2e-6 --learning_rate 0.05 --passes 2 \
    --decay_learning_rate 0.97 --power_t 0 -f models/movielens.reg \
    -c --loss_function classic --holdout_off
        train-sets/ref/ml100k_small.stdout
        train-sets/ref/ml100k_small.stderr

# Test 23: matrix factorization -- testing
{VW} -i models/movielens.reg -t -d test-sets/ml100k_small_test
    test-sets/ref/ml100k_small.stdout
    test-sets/ref/ml100k_small.stderr

# Test 24: active-learning -- training
{VW} -k --active --simulation --mellowness 0.000001 -d train-sets/rcv1_small.dat -l 10 --initial_t 10 
    train-sets/ref/active-simulation.t24.stderr

# Test 25: bagging -- training regressor
{VW} -k -d train-sets/0002.dat -f models/bs.reg.model --bootstrap 4 -p bs.reg.predict
    train-sets/ref/bs.reg.stderr
    train-sets/ref/bs.reg.predict

# Test 26: bagging -- predicting with bagged regressor
{VW} -d train-sets/0002.dat -i models/bs.reg.model -p bs.prreg.predict -t
    train-sets/ref/bs.prreg.stderr
    train-sets/ref/bs.prreg.predict

# Test 27: bagging -- binary classifiers
{VW} -d train-sets/0001.dat -f models/bs.vote.model --bootstrap 4 --bs_type vote -p bs.vote.predict
    train-sets/ref/bs.vote.stderr
    train-sets/ref/bs.vote.predict

# Test 28: bagging -- predict with bagged classifier
{VW} -d train-sets/0001.dat -i models/bs.vote.model -p bs.prvote.predict -t
    train-sets/ref/bs.prvote.stderr
    train-sets/ref/bs.prvote.predict

# Test 29: affix features
{VW} -d train-sets/affix_test.dat -k -c --passes 10 --holdout_off --affix -2
    train-sets/ref/affix_test.stderr

# Test 30: train --l1 regularized model
{VW} -d train-sets/0001.dat -f models/mask.model --invert_hash mask.predict --l1 0.01
    train-sets/ref/mask.stderr

# Test 31: train model using --feature_mask
{VW} -d train-sets/0001.dat --invert_hash remask.predict --feature_mask models/mask.model -f models/remask.model
    train-sets/ref/remask.stderr

# Test 32: train model using --feature_mask and --initial_regressor
{VW} -d train-sets/0001.dat --feature_mask models/mask.model -i models/remask.model
    train-sets/ref/remask.final.stderr

# Test 33: train model for topk recommender
{VW} -d train-sets/topk.vw -f topk.model -q MF --passes 100 --cache_file topk-train.cache -k --holdout_off
    train-sets/ref/topk-train.stderr

# Test 34: train model for topk recommender
{VW} -P 1 -d train-sets/topk.vw -i topk.model --top 2 -p topk-rec.predict
    train-sets/ref/topk-rec.stderr
    train-sets/ref/topk-rec.predict

# Test 35: non-centered data-set where constant >> 0
#   To test the new --constant option without which performance is very weak
{VW} -k --passes 100 -c --holdout_off --constant 1000 -d train-sets/big-constant.dat
    train-sets/ref/big-constant.stderr

# Test 36: new option: --progress w/ integer arg
{VW} -k -d train-sets/0001.dat --progress 10
    train-sets/ref/progress-10.stderr

# Test 37: new-option: --progress w/ floating-point arg
#           + alternate short form (-P)
{VW} -k -d train-sets/0001.dat -P 0.5
    train-sets/ref/progress-0.5.stderr

# Test 38: --nn without --quiet to avoid nn regressions
#   (Needs to be a simple test, not one sensitive to symmetry breaking)
{VW} -k -d train-sets/0001.dat --nn 1
    train-sets/ref/nn-1-noquiet.stderr

# Test 39: cb with dr
{VW} -d train-sets/rcv1_raw_cb_small.vw --cb 2 --cb_type dr --ngram 2 --skips 4 -b 24 -l 0.25
    train-sets/ref/rcv1_raw_cb_dr.stderr

# Test 40: cb with ips
{VW} -d train-sets/rcv1_raw_cb_small.vw --cb 2 --cb_type ips --ngram 2 --skips 4 -b 24 -l 0.125
    train-sets/ref/rcv1_raw_cb_ips.stderr

# Test 41: cb with dm
{VW} -d train-sets/rcv1_raw_cb_small.vw --cb 2 --cb_type dm --ngram 2 --skips 4 -b 24 -l 0.125
    train-sets/ref/rcv1_raw_cb_dm.stderr

# Test 42: --lda --passes 2 hang regression
{VW} -k -d train-sets/lda-2pass-hang.dat --lda 10 -c --passes 2 --holdout_off
    train-sets/ref/lda-2pass-hang.stderr

# Test 43: search sequence labeling, non-ldf train
{VW} -k -c -d train-sets/sequence_data --passes 20 --invariant --search_rollout ref --search_alpha 1e-8 --search_task sequence --search 5 --holdout_off -f models/sequence_data.model --search_linear_ordering
    train-sets/ref/sequence_data.nonldf.train.stderr

# Test 44: search sequence labeling, non-ldf test
{VW} -d train-sets/sequence_data -t -i models/sequence_data.model -p sequence_data.nonldf.test.predict
    train-sets/ref/sequence_data.nonldf.test.stderr
    train-sets/ref/sequence_data.nonldf.test.predict

# Test 45: make sure that history works
{VW} -k -c -d train-sets/seq_small2 --passes 4 --search 4 --search_task sequence --holdout_off --search_linear_ordering
    train-sets/ref/search_small2.stderr

# Test 46: search sequence labeling, ldf train
{VW} -k -c -d train-sets/sequence_data --passes 20 \
    --search_rollout ref --search_alpha 1e-8 \
    --search_task sequence_demoldf --csoaa_ldf m --search 5 \
    --holdout_off -f models/sequence_data.ldf.model --noconstant
        train-sets/ref/sequence_data.ldf.train.stderr

# Test 47: search sequence labeling, ldf test 
{VW} -d train-sets/sequence_data -t -i models/sequence_data.ldf.model -p sequence_data.ldf.test.predict --noconstant
    train-sets/ref/sequence_data.ldf.test.stderr
    train-sets/ref/sequence_data.ldf.test.predict

# Test 48: search sequence SPAN labeling BIO, non-ldf train, no rollouts
{VW} -k -c -d train-sets/sequencespan_data --passes 20 --invariant \
    --search_rollout none --search_task sequencespan --search 7 \
    --holdout_off -f models/sequencespan_data.model
        train-sets/ref/sequencespan_data.nonldf.train.stderr

# Test 49: search sequence SPAN labeling BIO, non-ldf test
{VW} -d train-sets/sequencespan_data -t -i models/sequencespan_data.model -p sequencespan_data.nonldf.test.predict
    train-sets/ref/sequencespan_data.nonldf.test.stderr
    train-sets/ref/sequencespan_data.nonldf.test.predict

# Test 50: search sequence SPAN labeling BILOU, non-ldf train
{VW} -k -c -d train-sets/sequencespan_data --passes 20 --invariant \
    --search_rollout ref --search_alpha 1e-8 --search_task sequencespan \
    --search_span_bilou --search 7 --holdout_off \
    -f models/sequencespan_data.model
        train-sets/ref/sequencespan_data.nonldf-bilou.train.stderr

# Test 51: search sequence SPAN labeling BILOU, non-ldf test
{VW} -d train-sets/sequencespan_data -t --search_span_bilou -i models/sequencespan_data.model -p sequencespan_data.nonldf-bilou.test.predict
    train-sets/ref/sequencespan_data.nonldf-bilou.test.stderr
    train-sets/ref/sequencespan_data.nonldf-bilou.test.predict

# Test 52: silly test for "argmax" task
{VW} -d train-sets/argmax_data -k -c --passes 20 --search_rollout ref --search_alpha 1e-8 --search_task argmax --search 2 --holdout_off --search_linear_ordering
    train-sets/ref/argmax_data.stderr

# Test 53: (holdout-broken regression)
# ensure we have no holdout loss of '0 h'
{VW} -k -c --passes 2 train-sets/0001.dat
    train-sets/ref/holdout-loss-not-zero.stderr

# Test 54: stagewise poly with exponent 0.25
####in the following stage_poly tests, there are minute differences in losses, which are not being fuzzy-diffed;
####thus the stderr is cleared (--quiet) and only comparing (fuzzy-diffed) predictions.
{VW} --stage_poly --sched_exponent 0.25 --batch_sz 1000 --batch_sz_no_doubling -d train-sets/rcv1_small.dat -p stage_poly.s025.predict --quiet
    train-sets/ref/stage_poly.s025.stderr
    train-sets/ref/stage_poly.s025.predict

# Test 55: stagewise poly with exponent 1.0
{VW} --stage_poly --sched_exponent 1.0 --batch_sz 1000 --batch_sz_no_doubling -d train-sets/rcv1_small.dat --quiet
    train-sets/ref/stage_poly.s100.stderr

# Test 56: stagewise poly with exponent 0.25 and doubling batches
{VW} --stage_poly --sched_exponent 0.25 --batch_sz 1000 -d train-sets/rcv1_small.dat -p stage_poly.s025.doubling.predict --quiet
    train-sets/ref/stage_poly.s025.doubling.stderr
    train-sets/ref/stage_poly.s025.doubling.predict

# Test 57: stagewise poly with exponent 1.0 and doubling batches
{VW} --stage_poly --sched_exponent 1.0 --batch_sz 1000 -d train-sets/rcv1_small.dat -p stage_poly.s100.doubling.predict --quiet
    train-sets/ref/stage_poly.s100.doubling.stderr
    train-sets/ref/stage_poly.s100.doubling.predict

# Test 58: library test, train the initial model
{VW} -c -k -d train-sets/library_train -f models/library_train.w -q st --passes 100 --hash all --noconstant --csoaa_ldf m --holdout_off
    train-sets/ref/library_train.stdout
    train-sets/ref/library_train.stderr

# Test 59: library test, run ezexample_predict
../library/ezexample_predict models/library_train.w
    train-sets/ref/ezexample_predict.stdout
    train-sets/ref/ezexample_predict.stderr

# Test 60: empty test, bad builds (without make clean)
# sometimes cause a SEGV even on empty input
{VW} /dev/null
    train-sets/ref/empty-set.stderr

# Test 61: daemon test
./daemon-test.sh
    test-sets/ref/vw-daemon.stdout

# Test 62: SVM linear kernel
{VW} --ksvm --l2 1 --reprocess 5 -b 18 -p ksvm_train.linear.predict -d train-sets/rcv1_smaller.dat
    train-sets/ref/ksvm_train.linear.stderr
    train-sets/ref/ksvm_train.linear.predict

# Test 63: SVM polynomial kernel
{VW} --ksvm --l2 1 --reprocess 5 -b 18 --kernel poly -p ksvm_train.poly.predict -d train-sets/rcv1_smaller.dat
    train-sets/ref/ksvm_train.poly.stderr
    train-sets/ref/ksvm_train.poly.predict

# Test 64: SVM rbf kernel
{VW} --ksvm --l2 1 --reprocess 5 -b 18 --kernel rbf -p ksvm_train.rbf.predict -d train-sets/rcv1_smaller.dat
    train-sets/ref/ksvm_train.rbf.stderr
    train-sets/ref/ksvm_train.rbf.predict

# Test 65: Run search (dagger) on an entity-relation recognitions data set,
# er_small, for 6 passes with constraints
{VW} -k -c -d train-sets/er_small.vw --passes 6 --search_task entity_relation --search 10 --constraints --search_alpha 1e-8 
    train-sets/ref/search_er.stderr

# Test 66: Train a depenency parser with search (dagger)
# on wsj_small.dparser.vw.gz for 2 passes
{VW} -k -c -d train-sets/wsj_small.dparser.vw.gz --passes 6 --search_task dep_parser --search 12  --search_alpha 1e-4 --search_rollout ref --holdout_off --search_linear_ordering
    train-sets/ref/search_dep_parser.stderr

# Test 67: classification with data from dictionaries
# (eg embeddings or gazetteers) -- note that this is impossible without
# dictionaries because --ignore w; also test to make sure gzipped dicts
# work and dictionary redundancy checking works
{VW} -k -c -d train-sets/dictionary_test.dat --binary --ignore w --holdout_off --passes 32 --dictionary w:dictionary_test.dict --dictionary w:dictionary_test.dict.gz --dictionary_path train-sets/
    train-sets/ref/dictionary_test.stderr

# Test 68: Search for multiclass classification
{VW} -k -c -d train-sets/multiclass.sch --passes 20 --search_task multiclasstask --search 10 --search_alpha 1e-4 --holdout_off --search_linear_ordering
	train-sets/ref/search_multiclass.stderr

# Test 69: (see Test 43/Test 44): search sequence labeling, with selective branching
{VW} -d train-sets/sequence_data -t -i models/sequence_data.model -p sequence_data.nonldf.beam.test.predict --search_metatask selective_branching --search_max_branch 10 --search_kbest 10
    train-sets/ref/sequence_data.nonldf.beam.test.stderr
    train-sets/ref/sequence_data.nonldf.beam.test.predict

# Test 70: (see Test 46/47) search sequence labeling, ldf test, with selective branching
{VW} -d train-sets/sequence_data -t -i models/sequence_data.ldf.model -p sequence_data.ldf.beam.test.predict --search_metatask selective_branching --search_max_branch 10 --search_kbest 10 --noconstant
    train-sets/ref/sequence_data.ldf.beam.test.stderr
    train-sets/ref/sequence_data.ldf.beam.test.predict

# Test 71: autolink
{VW} -d train-sets/0002.dat --autolink 1 --examples 100 -p 0002.autolink.predict
    train-sets/ref/0002.autolink.stderr
    train-sets/ref/0002.autolink.predict

# Test 72: train FTRL-Proximal
{VW} -k -d train-sets/0001.dat -f models/0001_ftrl.model --passes 1 --ftrl --ftrl_alpha 0.01 --ftrl_beta 0 --l1 2
    train-sets/ref/0001_ftrl.stderr

# Test 73: test FTRL-Proximal
{VW} -k -t train-sets/0001.dat -i models/0001_ftrl.model -p 0001_ftrl.predict
    test-sets/ref/0001_ftrl.stderr
    pred-sets/ref/0001_ftrl.predict

# Test 74: cb evaluation
{VW} -d train-sets/rcv1_cb_eval --cb 2 --eval
    train-sets/ref/rcv1_cb_eval.stderr

# Test 75: Log_multi 
{VW} --log_multi 10 train-sets/multiclass 
    train-sets/ref/log_multi.stderr

# Test 76: cbify, epsilon-greedy
{VW} --cbify 10 --epsilon 0.05 train-sets/multiclass 
    train-sets/ref/cbify_epsilon.stderr

# Test 77: cbify, tau first
{VW} --cbify 10 --first 5 train-sets/multiclass 
    train-sets/ref/cbify_first.stderr

# Test 78: cbify, bag
{VW} --cbify 10 --bag 7 train-sets/multiclass 
    train-sets/ref/cbify_bag.stderr

# Test 79: cbify, cover
{VW} --cbify 10 --cover 3 train-sets/multiclass 
    train-sets/ref/cbify_cover.stderr

# Test 80: lrq empty namespace
{VW} --lrq aa3 -d train-sets/0080.dat
    train-sets/ref/0080.stderr

# Test 81: train FTRL-PiSTOL
{VW} -k -d train-sets/0001.dat -f models/ftrl_pistol.model --passes 1 --pistol
    train-sets/ref/ftrl_pistol.stderr

# Test 82: test FTRL-PiSTOL
{VW} -k -t train-sets/0001.dat -i models/ftrl_pistol.model -p ftrl_pistol.predict
    test-sets/ref/ftrl_pistol.stderr
    pred-sets/ref/ftrl_pistol.predict    
    
# Test 83: check redefine functionality
{VW} -k -d train-sets/0080.dat --redefine := --redefine y:=: --redefine x:=arma --ignore x -q yy
    train-sets/ref/redefine.stderr

# Test 84: check cb_adf
{VW} --cb_adf train-sets/cb_test.ldf --noconstant
    train-sets/ref/cb_adf.stderr

# Test 85: check multilabel_oaa
{VW} --multilabel_oaa 10 train-sets/multilabel -p multilabel.predict
    train-sets/ref/multilabel.stderr
    pred-sets/ref/multilabel.predict

# Test 86: check --csoaa_rank on csoaa_ldf
{VW} --csoaa_ldf multiline --csoaa_rank train-sets/cs_test_multilabel.ldf -p multilabel_ldf.predict --noconstant
    train-sets/ref/multilabel_ldf.stderr
    pred-sets/ref/multilabel_ldf.predict

# Test 87: check --rank_all on csoaa_ldf
{VW} --cb_adf --rank_all -d train-sets/cb_test.ldf -p cb_adf_rank.predict --noconstant
    train-sets/ref/cb_adf_rank.stderr
    pred-sets/ref/cb_adf_rank.predict

# Test 88: named labels at training time
{VW} --named_labels det,noun,verb --oaa 3 -d train-sets/test_named  -k -c --passes 10 --holdout_off -f models/test_named.model
    train-sets/ref/test_named_train.stderr

# Test 89: named labels at prediction
{VW} -i models/test_named.model -t -d train-sets/test_named -p test_named.predict
    train-sets/ref/test_named_test.stderr
    pred-sets/ref/test_named.predict

# Test 90: named labels at training time (csoaa)
{VW} --named_labels det,noun,verb --csoaa 3 -d train-sets/test_named_csoaa  -k -c --passes 10 --holdout_off -f models/test_named_csoaa.model
    train-sets/ref/test_named_csoaa_train.stderr

# Test 91: named labels at prediction (csoaa)
{VW} -i models/test_named_csoaa.model -t -d train-sets/test_named_csoaa -p test_named_csoaa.predict
    train-sets/ref/test_named_csoaa_test.stderr
    pred-sets/ref/test_named_csoaa.predict

# Test 92: check -q :: and -oaa inverse hash
printf '3 |f a b c |e x y z\n2 |f a y c |e x\n' | \
    {VW} --oaa 3 -q :: --invert_hash inv_hash.cmp && \
        tail -n +2 inv_hash.cmp > inv_hash.cmp.new && \
            rm inv_hash.cmp && \
                mv inv_hash.cmp.new inv_hash.cmp
    train-sets/ref/inv_hash.stderr
    pred-sets/ref/inv_hash.cmp

#Test 93:  check cb_adf with doubly robust option
{VW} --cb_adf --rank_all -d train-sets/cb_test.ldf -p cb_adf_dr.predict --cb_type dr
    train-sets/ref/cb_adf_dr.stderr
    pred-sets/ref/cb_adf_dr.predict

# Test 94: experience replay version of test 1
{VW} -k -l 20 --initial_t 128000 --power_t 1 -d train-sets/0001.dat \
    -f models/0001.model -c --passes 8 --invariant \
    --ngram 3 --skips 1 --holdout_off --replay_b 100
        train-sets/ref/0001-replay.stderr

# Test 95: named labels at training time (csoaa) with experience replay
{VW} --named_labels det,noun,verb --csoaa 3 \
    -d train-sets/test_named_csoaa -k -c --passes 10 --holdout_off \
    -f models/test_named_csoaa.model --replay_c 100
        train-sets/ref/test_named_csoaa_train-replay.stderr

# Test 96: backwards compatibility
printf '3 |f a b c |e x y z\n2 |f a y c |e x\n' | \
    {VW} -i simple_model --invert_hash inv_hash.cmp && \
        tail -n +2 inv_hash.cmp 
   test-sets/ref/backwards.stderr
   test-sets/ref/backwards.stdout

<<<<<<< HEAD
# Test 97: action costs, no rollout
{VW} -k -c -d train-sets/sequence_data --passes 20 --invariant --search_rollout none --search_task sequence_ctg --search 5 --holdout_off --search_linear_ordering
    train-sets/ref/sequence_data.ctg.train.stderr
=======
# Test 97: 
{VW} -d train-sets/0001.dat -f models/0097.model --save_resume
        train-sets/ref/0097.stderr

# Test 98: checking predictions as well
{VW} train-sets/0001.dat -i models/0097.model -p 0098.predict
    test-sets/ref/0098.stderr
    pred-sets/ref/0098.predict
>>>>>>> c737b62d
<|MERGE_RESOLUTION|>--- conflicted
+++ resolved
@@ -1290,11 +1290,6 @@
    test-sets/ref/backwards.stderr
    test-sets/ref/backwards.stdout
 
-<<<<<<< HEAD
-# Test 97: action costs, no rollout
-{VW} -k -c -d train-sets/sequence_data --passes 20 --invariant --search_rollout none --search_task sequence_ctg --search 5 --holdout_off --search_linear_ordering
-    train-sets/ref/sequence_data.ctg.train.stderr
-=======
 # Test 97: 
 {VW} -d train-sets/0001.dat -f models/0097.model --save_resume
         train-sets/ref/0097.stderr
@@ -1303,4 +1298,7 @@
 {VW} train-sets/0001.dat -i models/0097.model -p 0098.predict
     test-sets/ref/0098.stderr
     pred-sets/ref/0098.predict
->>>>>>> c737b62d
+
+# Test 99: action costs, no rollout
+{VW} -k -c -d train-sets/sequence_data --passes 20 --invariant --search_rollout none --search_task sequence_ctg --search 5 --holdout_off --search_linear_ordering
+    train-sets/ref/sequence_data.ctg.train.stderr
