#!/usr/bin/perl -w
#
# Test suite for vw:
#
# You may add arbitrary (train/test/varying-options) tests
# by adding data files and their expected reference STDOUT and STDERR
#
# See __DATA__ below for how to add more tests
#
use Getopt::Std;
use vars qw($opt_d $opt_D $opt_c $opt_e $opt_f $opt_E $opt_o $opt_w $opt_y);

my $Epsilon = 1e-4;

my $VW;
my $LDA;

# External utilities we use. See init() for Windows specific actions.
my $Diff = 'diff';
my $Cat = 'cat';

my $diff_opts = '-N --minimal --side-by-side --suppress-common-lines --ignore-all-space --strip-trailing-cr -W 150';

my @ToTest = ();

sub usage(@) {
    print STDERR @_, "\n" if (@_);

    die "Usage: $0 [options] [testno...] [vw-executable]
    By default will run against the 1st 'vw' executable found in:
        .  ..  ../vowpalwabbit  \$PATH

    Options:
        -c    print commands before running them
        -d    print diff output on significant diff failure
        -D    print diff output even if it is not significant
        -e    Abort on first diff error
        -w    Ignore white-space differences (diff --ignore-space-change)
        -f    Ignore small (< $Epsilon) floating-point differences (fuzzy compare)
        -E<e> Tolerance epsilon <e> for fuzzy float compares (default $Epsilon)
        -o    Overwrite reference file with new/different result
        -y    On error, copy bad files to (eg stderr.test21) for later comparison

    [testno...]   Optional integer args: explicit test numbers (skip others)
";
}

#
# which vw executable to test against
#
sub which_vw() {
    if (@ARGV == 1 || @ARGV == 2) {
        my $exe = $ARGV[0];
        if (-f $exe && -x $exe) {
            printf STDERR "Testing vw: %s\n", $exe;
            return $exe;
        } else {
            usage("$0: argument $exe: not an executable file");
        }
    } elsif (@ARGV == 0) {
        foreach my $dir ('.', '..', '../vowpalwabbit', split(':', $ENV{PATH})) {
            my $exe = "$dir/vw";
            if (-x $exe) {
                printf STDERR "Testing vw: %s\n", $exe;
                return $exe;
            }
        }
    }
    usage("can't find a 'vw' executable to test on");
}

sub which_lda() {
    if (@ARGV == 2) {
        my $exe = $ARGV[1];
        if (-f $exe && -x $exe) {
            printf STDERR "Testing lda: %s\n", $exe;
            return $exe;
        } else {
            usage("$0: argument $exe: not an executable file");
        }
    } elsif (@ARGV == 0 || @ARGV == 1) {
        foreach my $dir ('.', '..', '../vowpalwabbit', split(':', $ENV{PATH})) {
            my $exe = "$dir/vw";
            if (-x $exe) {
                printf STDERR "Testing lda: %s\n", $exe;
                return $exe;
            }
        }
    }
    usage("can't find a 'lda' executable to test on");
}

sub init() {
    $0 =~ s{.*/}{};
    getopts('wcdDefyE:o') || usage();

	print STDERR "testing $^O "; 
    if ($^O =~ /MSWin/i) {
	print STDERR "in windows branch"; 
        # On MS Windows we need to change paths to external executables
        # Assumes cygwin is installed
        $ENV{'PATH'} .= ':/cygdrive/c/cygwin/bin';
        # And just to be safe (probably not needed):
        $Diff  = 'c:\cygwin\bin\diff.exe';
        $Cat   = 'c:\cygwin\bin\cat.exe';
    }
    elsif ($^O =~ /cygwin/i){
	print STDERR "in windows branch"; 
        # On MS Windows we need to change paths to external executables
        # Assumes cygwin is installed
        $ENV{'PATH'} .= ':/cygdrive/c/cygwin/bin';
        # And just to be safe (probably not needed):
        $Diff  = 'c:/cygwin/bin/diff.exe';
        $Cat   = 'c:/cygwin/bin/cat.exe';
    }
    $Epsilon = $opt_E if ($opt_E);
    $Diff .= ' --ignore-space-change' if ($opt_w);
    my @num_args = ();
    my @exe_args = ();
    foreach my $arg (@ARGV) {
        if ($arg =~ /^\d+$/) {  # a test number
            push(@num_args, $arg);
            next;
        }
        push(@exe_args, $arg);
    }
    if (@num_args) {
        @ToTest = sort { $a <=> $b } @num_args;
        # add dummy element so we don't become empty on last test
        push(@ToTest, -1);
    }
    @ARGV = @exe_args;

    $VW = which_vw();
    $LDA = which_lda();
}

sub copy_file {
    my ($src_file, $dst_file) = @_;
    use File::Copy;
    print STDERR "\t\t-> copying output to $dst_file\n";
    copy($src_file, $dst_file);
}

sub trim_spaces($) {
    my $str = shift;
    $str =~ s/^\s+//;
    $str =~ s/\s+$//;
    $str;
}

#
# ref_file($default_name)
#   Reference file existence: if we're on Windows, AND
#   an alternate reference-file exists, give precedence
#   to the alternate file (file with a '-mswin' suffix.)
#
sub ref_file($) {
    my $file = shift;
    if ($^O =~ /MSWin/i) {
        my $win_reffile = "$file-mswin";
        if (-e $win_reffile) {
            return $win_reffile;
        }
    }
    $file;
}

# __DATA__ test counter
my $TestNo = 0;

sub next_test() {
    my ($cmd, $out_ref, $err_ref, $pred_ref, $pred);

    $TestNo++;
    while (! eof(DATA)) {
        my $line = <DATA>;
        last if (defined($line) && $line =~ /^\s*$/);

        next if ($line =~ /^\s*#/);  # skip comment lines

        if ($line =~ /{VW}/) {
            # The command line
            $cmd = trim_spaces($line);
            $cmd =~ s/{VW}/$VW/;
            if ($cmd =~ /\s-p\s+(\S+)/) {
                # -p predict_file
                $pred = $1;
            }
            next;
        }
        if ($line =~ /{LDA}/) {
            # The command line
            $cmd = trim_spaces($line);
            $cmd =~ s/{LDA}/$LDA/;
            if ($cmd =~ /\s-p\s+(\S+)/) {
                # -p predict_file
                $pred = $1;
            }
            next;
        }
        if ($line =~ m/\.stdout\b/) {
            $out_ref = ref_file(trim_spaces($line));
            next;
        }
        if ($line =~ /\.stderr\b/) {
            $err_ref = ref_file(trim_spaces($line));
            next;
        }
        if ($line =~ /\.predict\b/) {
            $pred_ref = ref_file(trim_spaces($line));
            next;
        }
        # if we get here it is some unrecognized pattern
        printf STDERR "Unrecognized test spec line:\n\t%s\n", $line;
        print STDERR "Test lines must match one of the following patterns:\n";
        print STDERR "\tCommand to run:    {VW}\n";
        print STDERR "\tstdout reference:  *.stdout\n";
        print STDERR "\tstderr reference:  *.stderr\n";
        print STDERR "\tpredict reference: *.predict\n";
    }
    if (eof(DATA) && !defined $cmd) {
        return (undef, undef, undef, undef);
    }

    unless (defined $cmd) {
        die "$0: test $TestNo: command is undefined\n";
    }
    unless (defined $out_ref) {
        warn "$0: test $TestNo: stdout ref: undefined (assuming empty)\n";
    }
    unless (defined $err_ref) {
        die "$0: test $TestNo: stderr ref: undefined\n";
    }
    # print STDERR "next_test: (\$cmd, $out_ref, $err_ref, $pred_ref, $pred)\n";
    ($cmd, $out_ref, $err_ref, $pred_ref, $pred);
}

#
# If the difference is small (least significant digits of numbers)
# treat it as ok. It may be a result of 32 vs 64 bit calculations.
#
use Scalar::Util qw(looks_like_number);

sub lenient_array_compare($$) {
    my ($w1_ref, $w2_ref) = @_;
    my (@w1) = @$w1_ref;
    my (@w2) = @$w2_ref;

    # print STDERR "lenient_array_compare: (@w1) (@w2)\n";
    return 1 if ($#w1 != $#w2); # arrays not of same size
    my $nelem = scalar @w1;
    for (my $i = 0; $i < $nelem; $i++) {
        my ($word1, $word2) = ($w1[$i], $w2[$i]);
        # print STDERR "\t$word1 == $word2 ?\n";
        next if ($word1 eq $word2);

        # There's some difference, is it significant?
        return 1 unless (looks_like_number($word1));        
        return 1 unless (looks_like_number($word2));        

        my $delta = abs($word1 - $word2);

        if ($delta > $Epsilon) {
            # We have a 'big enough' difference, but this difference
            # may still not be meaningful in all contexts:

            # Big numbers should be compared by ratio rather than
            # by difference

            # Must ensure we can divide (avoid div-by-0)
            if (abs($word2) <= 1.0) {
                # If numbers are so small (close to zero),
                # ($delta > $Epsilon) suffices for deciding that
                # the numbers are meaningfully different
                return 1;
            }
            # Now we can safely divide (since abs($word2) > 0)
            # and determine the ratio difference from 1.0
            my $ratio_delta = abs($word1/$word2 - 1.0);
            return 1 if ($ratio_delta > $Epsilon);
        }
    }
    # print STDERR "lenient_array_compare: no meaningful difference\n";
    return 0; # no meaningful difference
}

sub diff_lenient_float($$) {
    my ($reffile, $outfile) = @_;
    my $status = 0;
<<<<<<< HEAD
    my $diff_opts = '-N --minimal --side-by-side --suppress-common-lines --ignore-all-space --strip-trailing-cr -W 200';
=======
>>>>>>> d7e51ee5
    my $tmpf = 'lenient-diff.tmp';
    system("$Diff $diff_opts $reffile $outfile >$tmpf");
    $status = $? >> 8;
    if (-s $tmpf) {
        # assume innocent till proven guilty
        my $fuzzy_status = 0;
        open(my $sdiff, $tmpf) || die "$0: diff_lenient_float: $tmpf: $!\n";
        while (<$sdiff>) {
            chomp;
            my ($line1, $line2) = split(/\s+\|\s+/, $_);
            # print STDERR "line1: $line1\n";
            # print STDERR "line2: $line2\n";

            # Break lines into tokens/words
            my (@w1) = split(' ', $line1);
            my (@w2) = split(' ', $line2);
            if (lenient_array_compare(\@w1, \@w2) != 0) {
                $fuzzy_status = 1;
                last;
            }
        }
        close $sdiff;
        $status = $fuzzy_status;
    }
    $status;
}

#
# perl internal way to emulate 'touch'
#
sub touch(@) {
    my $now = time;
    utime $now, $now, @_;
}

sub diff($$) {
    my ($reffile, $outfile) = @_;
    my $status = 0;
    $reffile = '' unless (defined $reffile);

    # Special case, empty file w/o reference is not considered a failure.
    # This is a most common case with stdout.
    unless (-e $reffile) {
        if (-s $outfile > 0) {
            warn "$0: test $TestNo: stdout ref: $reffile: $!\n";
            exit 1 if ($opt_e);
            return 2 unless ($opt_o);
        } else {
            # Empty output without a ref is not considered a failure
            if ($opt_o) {
                print STDERR
                  "$0: test $TestNo: -o: creating empty reference $reffile\n";
                touch($reffile);
            } else {
                print STDERR
                  "$0: test $TestNo: empty output with no reference: ignored.\n"
            }
            return 0;
        }
    }

    # Actually run the diff
    my $diff_cmd = "$Diff $diff_opts $reffile $outfile";
    system("$diff_cmd >diff.tmp");
    $status = $? >> 8;
    if (-s 'diff.tmp') {
        # There's a difference, but is it meaningfull?
        if ($opt_f && -e $reffile && -e $outfile &&
            diff_lenient_float($reffile, $outfile) == 0) {

            print STDERR "$0: test $TestNo: minor (<$Epsilon) precision differences ignored\n";
            $status = 0;
        }
        if ($opt_D or ($opt_d && $status)) {
            # Print the diff only iff:
            #   1) -D is in effect  OR
            #   2) -d is in effect and diff is significant
            printf STDERR "--- %s\n", $diff_cmd;
            system("$Cat diff.tmp")
        }
        if ($opt_o) {
            print STDERR "-o: overwriting reference:\n";

            if (-e $reffile) {
                print STDERR "\t$reffile -> $reffile.prev\n";
                rename($reffile, "$reffile.prev") ||
                    die "FATAL: rename($reffile, $reffile.prev): $!\n";
            }
            print STDERR "\t$outfile -> $reffile\n";
            rename($outfile, $reffile) ||
                die "FATAL: rename($outfile, $reffile): $!\n";

            unless ($opt_e) {
                $status = 0;
            }
        }
    }
    $status;
}

#
# check_for_time_regression()
#   Compare last overall time to run to current to catch
#   performance regressions
#
my $LastTimeFile = 'RunTests.last.times';

sub write_times($@) {
    my ($file, @times) = @_;
    open(my $fh, ">$file") || die "$0: can't open(>$file): $!\n";
    print $fh join(' ', @times), "\n";
    close $fh;
}
sub read_times($) {
    my ($file) = @_;
    open(my $fh, $file) || die "$0: can't open($file): $!\n";
    my $line = <$fh>; chomp $line;
    close $fh;
    return (split(' ', $line));
}

sub check_for_time_regression() {
    my $tolerate_regress = 1.02;
    my $pct_change = 0.0;
    my ($overall_time0, $overall_time1);
    my ($user0, $system0, $cuser0, $csystem0);
    my ($user1, $system1, $cuser1, $csystem1) = times;
    $overall_time1 = $cuser1 + $csystem1;
 
    if (-e $LastTimeFile) {
        ($user0, $system0, $cuser0, $csystem0) = read_times($LastTimeFile);
        if (!(defined $csystem0) or !(defined $cuser0)) {
            die "$0: undefined times in saved times file: $LastTimeFile," .
                    " try removing it\n"
        }
        $overall_time0 = $cuser0 + $csystem0;
        $pct_change = 100 * ($overall_time1 - $overall_time0) / (1e-4+$overall_time0);

        if ($overall_time0 == 0) {
            die "$0: Bad times in saved times file: $LastTimeFile," .
                    " try removing it\n"
        } elsif ($overall_time1/$overall_time0 > $tolerate_regress) {
            printf STDERR "$0: RUNTIME REGRESSION: " .
                    "%.2f sec vs last time %.2f sec. (%.2f%% worse)\n",
                    $overall_time1, $overall_time0, $pct_change;
        }
    }
    write_times($LastTimeFile, $user1, $system1, $cuser1, $csystem1);
    printf STDERR
        "$0 runtime: user %g, system %g, total %g sec (%+.2f%% vs. last)\n",
                $cuser1, $csystem1, $overall_time1, $pct_change;
}

sub run_tests() {
    print STDERR "$0: '-D' to see any diff output\n"
        unless ($opt_D);
    print STDERR "$0: '-d' to see only significant diff output\n"
        unless ($opt_d);
    print STDERR "$0: '-o' to force overwrite references\n"
        unless ($opt_o);
    print STDERR "$0: '-e' to abort on first failure\n"
        unless ($opt_e);

    my ($cmd, $out_ref, $err_ref, $pred_ref);
    my ($outf, $errf, $predf);

    mkdir('models', 0755) unless (-d 'models');

    unlink(glob('*.tmp'));
    unlink(glob('*.cache'));
    unlink(glob('*/*.cache'));

    while (($cmd, $out_ref, $err_ref, $pred_ref, $predf) = next_test()) {
        last unless (defined $cmd);
        if (@ToTest) {
            if ($ToTest[0] != $TestNo) {
                # warn "$0: test $TestNo: skipped\n";
                next;
            } else {
                shift(@ToTest);
            }
        }

        ($outf, $errf) = ('stdout.tmp', 'stderr.tmp');

        # run the test
        print STDERR "($cmd) >$outf 2>$errf\n" if ($opt_c);
        system("($cmd) >$outf 2>$errf");
        my $status = $? >> 8;
        if ($status) {
            warn "$0: test $TestNo: '$cmd' failed: status=$status\n";
            exit $status if ($opt_e);
            next;
        }

        # command succeded
        # -- compare stdout
        $status = diff($out_ref, $outf);
        if ($status) {
            printf STDERR "%s: test %d: FAILED: ref(%s) != stdout(%s)\n",
                $0, $TestNo, $out_ref, $outf;
            if ($opt_y) { copy_file($outf, $outf . '.test' . $TestNo); }
            exit $status if ($opt_e);
        } else {
            print STDERR "$0: test $TestNo: stdout OK\n";
        }

        # -- compare stderr
        unless (-e $err_ref) {
            print STDERR "$0: test $TestNo: FAILED: stderr ref: $err_ref: $!\n";
            exit 1 if ($opt_e);
            next;
        }
        $status = diff($err_ref, $errf);
        if ($status) {
            printf STDERR "%s: test %d: FAILED: ref(%s) != stderr(%s)\n",
                $0, $TestNo, $err_ref, $errf;
            if ($opt_y) { copy_file($errf, $errf . '.test' . $TestNo); }
            exit $status if ($opt_e);
        } else {
            print STDERR "$0: test $TestNo: stderr OK\n";
        }
        # -- compare predict
        next unless (defined $pred_ref);
        $predf = 'predict.tmp' unless (defined $predf);
        $status = diff($pred_ref, $predf);
        if ($status) {
            printf STDERR "%s: test %d: FAILED: ref(%s) != predict(%s)\n",
                $0, $TestNo, $pred_ref, $predf;
            if ($opt_y) { copy_file($predf, $predf . '.test' . $TestNo); }
            exit $status if ($opt_e);
        } else {
            print STDERR "$0: test $TestNo: predict OK\n";
        }
    }
    check_for_time_regression();
}

# --- main
init();
run_tests();

#
# Add tests below the __DATA__ line
# Each test is a series of lines, terminated by an empty line (or EOF)
#
# Each test is comprised of:
#   1st line-item is the command to run, {VW} represents the vw
#   executable.
#
#   By default, 'vw' in the parent dir (../vw) is tested.
#   To run against a different reference executable, just pass the
#   executable as an argument to RunTests
#
# The next (output) line-items are reference files to compare outputs to:
#    The expected (reference file) standard output
#    The expected (reference file) standard error
#    The expected (reference file) for predictions (-p ...) 
#    [The above reference files can come in any order.
#     Their 'type' is determined by their extensions:
#            .stdout  .stderr  .predict
#    ]
#
# All filenames are relative to this (test) directory
#
# The temporary output file-names (as opposed to the reference ones)
# are implicit:
#    (stdout.tmp  stderr.tmp  predict.tmp)
# Except: if -p ... appears in the command, it will be used as the
# (explicit) predictions file.
#
# Windows note:
#
# Due to differences in Random-Number-Generators in Windows,
# floating-point outputs may differ in some tests (not all).
#
# To minimize the need for changes (leverage existing tests and
# reference files as much as possible), on Windows we check for
# existance of files with '-mswin' suffix:
#   *.stderr-mswin
#   *.stdout-mswin
#   *.predict-mswin
# and if any of them exists, we use it instead.
#
__DATA__
# Test 1:
{VW} -k -l 20 --initial_t 128000 --power_t 1 -d train-sets/0001.dat -f models/0001.model -c --passes 8 --invariant --ngram 3 --skips 1 --holdout_off
    train-sets/ref/0001.stdout
    train-sets/ref/0001.stderr

# Test 2: checking predictions as well
{VW} -k -t train-sets/0001.dat -i models/0001.model -p 001.predict.tmp --invariant
    test-sets/ref/0001.stdout
    test-sets/ref/0001.stderr
    pred-sets/ref/0001.predict

# Test 3: without -d, training only
{VW} -k train-sets/0002.dat -f models/0002.model --invariant
    train-sets/ref/0002.stdout
    train-sets/ref/0002.stderr

# Test 4: same, with -d
{VW} -k -d train-sets/0002.dat -f models/0002.model --invariant
    train-sets/ref/0002.stdout
    train-sets/ref/0002.stderr

# Test 5: add -q .., adaptive, and more (same input, different outputs)
{VW} -k --initial_t 1 --adaptive --invariant -q Tf -q ff -f models/0002a.model train-sets/0002.dat
    train-sets/ref/0002a.stdout
    train-sets/ref/0002a.stderr

# Test 6: run predictions on Test 4 model
# Pretending the labels aren't there
{VW} -k -t -i models/0002.model -d train-sets/0002.dat -p 0002b.predict
    test-sets/ref/0002b.stdout
    test-sets/ref/0002b.stderr
    pred-sets/ref/0002b.predict

# Test 7: using normalized adaptive updates and a low --power_t
{VW} -k --power_t 0.45 -f models/0002c.model train-sets/0002.dat
    train-sets/ref/0002c.stdout
    train-sets/ref/0002c.stderr

# Test 8: predicts on test 7 model
{VW} -k -t -i models/0002c.model -d train-sets/0002.dat -p 0002c.predict
    test-sets/ref/0002c.stdout
    test-sets/ref/0002c.stderr
    pred-sets/ref/0002c.predict

# Test 9: label-dependent features with csoaa_ldf
{VW} -k -c -d train-sets/cs_test.ldf -p cs_test.ldf.csoaa.predict --passes 10 --invariant --csoaa_ldf multiline --holdout_off
    train-sets/ref/cs_test.ldf.csoaa.stdout
    train-sets/ref/cs_test.ldf.csoaa.stderr
    train-sets/ref/cs_test.ldf.csoaa.predict

# Test 10: label-dependent features with wap_ldf
{VW} -k -c -d train-sets/cs_test.ldf -p cs_test.ldf.wap.predict --passes 10 --invariant --wap_ldf multiline --holdout_off
    train-sets/ref/cs_test.ldf.wap.stdout
    train-sets/ref/cs_test.ldf.wap.stderr
    train-sets/ref/cs_test.ldf.wap.predict

# Test 11: one-against-all
{VW} -k --oaa 10 -c --passes 10 train-sets/multiclass --holdout_off
    train-sets/ref/oaa.stdout
    train-sets/ref/oaa.stderr

# Test 12: Error Correcting Tournament
{VW} -k --ect 10 --error 3 -c --passes 10 --invariant train-sets/multiclass --holdout_off
    train-sets/ref/multiclass.stdout
    train-sets/ref/multiclass.stderr

# Test 13: Run searn on wsj_small for 12 passes, 4 passes per policy, extra features
{VW} -k -c -d train-sets/wsj_small.dat.gz --passes 12 --invariant --searn_passes_per_policy 4 --searn_task sequence --searn 5 --searn_history 2 --searn_bigrams --searn_features 1 --quiet --holdout_off
    train-sets/ref/searn_wsj.stdout
    train-sets/ref/searn_wsj.stderr

# Test 14: Run searn (wap) on wsj_small for 2 passes, 1 pass per policy, extra features
{VW} -k -b 19 -c -d train-sets/wsj_small.dat.gz --passes 2 --invariant --searn_passes_per_policy 1 --searn_task sequence --searn 5 --wap 5 --searn_history 2 --searn_bigrams --searn_features 1 --quiet --holdout_off
    train-sets/ref/searn_wsj2.dat.stdout
    train-sets/ref/searn_wsj2.dat.stderr

# Test 15: LBFGS on zero derivative input
{VW} -k -c -d train-sets/zero.dat --loss_function=squared -b 20 --bfgs --mem 7 --passes 5 --l2 1.0 --holdout_off
    train-sets/ref/zero.stdout
    train-sets/ref/zero.stderr

# Test 16: LBFGS early termination
{VW} -k -c -d train-sets/rcv1_small.dat --loss_function=logistic -b 20 --bfgs --mem 7 --passes 20 --termination 0.001 --l2 1.0 --holdout_off
    train-sets/ref/rcv1_small.stdout
    train-sets/ref/rcv1_small.stderr

# Test 17: Run LDA with 100 topics on 1000 Wikipedia articles
{LDA} -k --lda 100 --lda_alpha 0.01 --lda_rho 0.01 --lda_D 1000 -b 13 --minibatch 128 --invariant train-sets/wiki1K.dat
    train-sets/ref/wiki1K.stdout
    train-sets/ref/wiki1K.stderr

# Test 18: Run searn on seq_small for 12 passes, 4 passes per policy
{VW} -k -c -d train-sets/seq_small --passes 12 --invariant --searn_passes_per_policy 4 --searn 4 --searn_task sequence --quiet --holdout_off
    train-sets/ref/searn_small.stdout
    train-sets/ref/searn_small.stderr

# Test 19: neural network 3-parity with 2 hidden units
{VW} -k -c -d train-sets/3parity --hash all --passes 3000 -b 16 --nn 2 -l 10 --invariant -f models/0021.model --random_seed 12 --quiet --holdout_off
    train-sets/ref/3parity.stdout
    train-sets/ref/3parity.stderr

# Test 20: neural network 3-parity with 2 hidden units (predict)
{VW} -d train-sets/3parity --hash all -t -i models/0021.model -p 0022.predict.tmp
    pred-sets/ref/0022.stdout
    pred-sets/ref/0022.stderr
    pred-sets/ref/0022.predict

# Test 21: cubic features -- on a parity test case
{VW} -k -c -f models/xxor.model train-sets/xxor.dat --cubic abc --passes 100 --holdout_off
    train-sets/ref/xxor.stdout
    train-sets/ref/xxor.stderr

# Test 22: matrix factorization -- training
{VW} -k -d train-sets/ml100k_small_train -b 16 -q ui --rank 10 --l2 0.001 --learning_rate 0.025 --passes 2 --decay_learning_rate 0.97 --power_t 0 -f movielens.reg --cache_file movielens.cache --loss_function classic --holdout_off
    train-sets/ref/ml100k_small.stdout
    train-sets/ref/ml100k_small.stderr

# Test 23: matrix factorization -- testing
{VW} -i movielens.reg -t -d test-sets/ml100k_small_test
    test-sets/ref/ml100k_small.stdout
    test-sets/ref/ml100k_small.stderr

# Test 24: active-learning -- training
{VW} -k --active_simulation --active_mellowness 0.000001 -d train-sets/rcv1_small.dat -l 10 --initial_t 10
    train-sets/ref/active-simulation.t24.stderr

# Test 25: bagging -- training regressor
{VW} -d train-sets/0002.dat -f models/bs.reg.model --bs 4 -p bs.reg.predict 
    train-sets/ref/bs.reg.stdout
    train-sets/ref/bs.reg.stderr
    train-sets/ref/bs.reg.predict

# Test 26: bagging -- predicting with bagged regressor
{VW} -d train-sets/0002.dat -i models/bs.prreg.model -p bs.prreg.predict -t
    train-sets/ref/bs.prreg.stdout
    train-sets/ref/bs.prreg.stderr
    train-sets/ref/bs.prreg.predict

# Test 27: bagging -- binary classifiers
{VW} -d train-sets/0001.dat -f models/bs.vote.model --bs 4 --bs_type vote -p bs.vote.predict 
    train-sets/ref/bs.vote.stdout
    train-sets/ref/bs.vote.stderr
    train-sets/ref/bs.vote.predict

# Test 28: bagging -- predict with bagged classifier
{VW} -d train-sets/0001.dat -i models/bs.prvote.model -p bs.prvote.predict -t
    train-sets/ref/bs.prvote.stdout
    train-sets/ref/bs.prvote.stderr
    train-sets/ref/bs.prvote.predict

# Test 29: affix features
{VW} -d train-sets/affix_test.dat -k -c --passes 10 --holdout_off --affix -2
    train-sets/ref/affix_test.stdout
    train-sets/ref/affix_test.stderr

# Test 30: train --l1 regularized model
{VW} -d train-sets/0001.dat -f models/mask.model --invert_hash mask.predict --l1 0.01
    train-sets/ref/mask.stderr
    
# Test 31: train model using --feature_mask
{VW} -d train-sets/0001.dat --invert_hash remask.predict --feature_mask models/mask.model
    train-sets/ref/remask.stderr

# Test 32: train model for topk recommender
{VW} -d train-sets/topk.vw -f topk.model -q MF --passes 100 --cache_file topk-train.cache -k --holdout_off 
    train-sets/ref/topk-train.stdout
    train-sets/ref/topk-train.stderr

# Test 33: train model for topk recommender
{VW} -d train-sets/topk.vw -i topk.model --top 2 -p topk.predict
    train-sets/ref/topk-rec.stdout
    train-sets/ref/topk-rec.stderr
    train-sets/ref/topk-rec.predict<|MERGE_RESOLUTION|>--- conflicted
+++ resolved
@@ -288,10 +288,9 @@
 sub diff_lenient_float($$) {
     my ($reffile, $outfile) = @_;
     my $status = 0;
-<<<<<<< HEAD
+
     my $diff_opts = '-N --minimal --side-by-side --suppress-common-lines --ignore-all-space --strip-trailing-cr -W 200';
-=======
->>>>>>> d7e51ee5
+
     my $tmpf = 'lenient-diff.tmp';
     system("$Diff $diff_opts $reffile $outfile >$tmpf");
     $status = $? >> 8;
