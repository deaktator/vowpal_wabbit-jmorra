--- conflicted
+++ resolved
@@ -597,12 +597,6 @@
     train-sets/ref/searn_small.stdout
     train-sets/ref/searn_small.stderr
 
-<<<<<<< HEAD
-# Test 21: cubic features -- on a parity test case
-{VW} -k -c -f models/xxor.model train-sets/xxor.dat --cubic abc --passes 100
-    train-sets/ref/xxor.stdout
-    train-sets/ref/xxor.stderr
-=======
 # Test 21: neural network 3-parity with 2 hidden units
 {VW} -k -c -d train-sets/3parity --hash all --passes 2000 -b 16 --nn 2 -l 10 --invariant -f models/0021.model --random_seed 14
     train-sets/ref/3parity.stdout
@@ -613,4 +607,8 @@
     pred-sets/ref/0022.stdout
     pred-sets/ref/0022.stderr
     pred-sets/ref/0022.predict
->>>>>>> f4f9fc46
+
+# Test 23: cubic features -- on a parity test case
+{VW} -k -c -f models/xxor.model train-sets/xxor.dat --cubic abc --passes 100
+    train-sets/ref/xxor.stdout
+    train-sets/ref/xxor.stderr