--- conflicted
+++ resolved
@@ -591,11 +591,7 @@
         mysystem("($cmd) >$outf 2>$errf");
         unless ($opt_V) {
             if (command_failed($cmd)) {
-<<<<<<< HEAD
-                print STDERR `cat $errf`;
-=======
                 print STDERR `$Cat $errf`;
->>>>>>> c6796396
                 exit $? if ($opt_e);
                 next;
             }
