/*
Copyright (c) 2009 Yahoo! Inc.  All rights reserved.  The copyrights
embodied in the content of this file are licensed under the BSD
(revised) open source license
 */

#include <math.h>
#include <iostream>
#include <fstream>
#include <float.h>
#include <pthread.h>
#include <time.h>
#include <sys/socket.h>
#include <arpa/inet.h>
#include "parse_regressor.h"
#include "parse_example.h"
#include "parse_args.h"
#include "gd.h"
<<<<<<< HEAD
#include "gd_mf.h"
=======
#include "cg.h"
#include "lda.h"
>>>>>>> a9ced5d4
#include "noop.h"
#include "vw.h"
#include "simple_label.h"
#include "sender.h"
#include "delay_ring.h"
#include "message_relay.h"
#include "multisource.h"

gd_vars* vw(int argc, char *argv[])
{
  string final_regressor_name;

  parser* p = new_parser(&simple_label);
  regressor regressor1;

  gd_vars *vars = (gd_vars*) malloc(sizeof(gd_vars));

  po::options_description desc("VW options");

  po::variables_map vm = parse_args(argc, argv, desc, *vars, 
				    regressor1, p, 
				    final_regressor_name);

  if (!global.quiet)
    {
      const char * header_fmt = "%-10s %-10s %8s %8s %10s %8s %8s\n";
      fprintf(stderr, header_fmt,
	      "average", "since", "example", "example",
	      "current", "current", "current");
      fprintf(stderr, header_fmt,
	      "loss", "last", "counter", "weight", "label", "predict", "features");
      cerr.precision(5);
    }

  size_t num_threads = global.num_threads();
  gd_thread_params t = {vars, num_threads, regressor1, &final_regressor_name};

  start_parser(num_threads, p);
  initialize_delay_ring();
  if (global.local_prediction > 0 && (global.unique_id == 0 || global.backprop || global.corrective || global.delayed_global) )
    setup_relay(vars);
  if (vm.count("sendto"))
  {
    setup_send();
    destroy_send();
  }
  else if (vm.count("noop"))
  {
    start_noop();
    end_noop();
  }
<<<<<<< HEAD
  else if (global.rank > 0)
  {
      setup_gd_mf(t);
      destroy_gd_mf();
  }
=======
  else if (vm.count("conjugate_gradient"))
    {
      setup_cg(t);
      destroy_cg();
    }
  else if (global.lda > 0)
    {
      start_lda(t);
      end_lda();
    }
>>>>>>> a9ced5d4
  else
    {
      setup_gd(t);
      destroy_gd();
    }

  if (global.local_prediction > 0 && (global.unique_id == 0 || global.backprop || global.corrective || global.delayed_global) )
    destroy_relay();

  destroy_delay_ring();
  end_parser(p);

  finalize_regressor(final_regressor_name,regressor1);
  finalize_source(p);
  free(p);
  
  return vars;
}<|MERGE_RESOLUTION|>--- conflicted
+++ resolved
@@ -16,12 +16,9 @@
 #include "parse_example.h"
 #include "parse_args.h"
 #include "gd.h"
-<<<<<<< HEAD
 #include "gd_mf.h"
-=======
 #include "cg.h"
 #include "lda.h"
->>>>>>> a9ced5d4
 #include "noop.h"
 #include "vw.h"
 #include "simple_label.h"
@@ -73,24 +70,23 @@
     start_noop();
     end_noop();
   }
-<<<<<<< HEAD
   else if (global.rank > 0)
   {
       setup_gd_mf(t);
       destroy_gd_mf();
   }
-=======
   else if (vm.count("conjugate_gradient"))
     {
       setup_cg(t);
       destroy_cg();
     }
+  /*
   else if (global.lda > 0)
     {
       start_lda(t);
       end_lda();
     }
->>>>>>> a9ced5d4
+  */
   else
     {
       setup_gd(t);
