/*
Copyright (c) 2009 Yahoo! Inc.  All rights reserved.  The copyrights
embodied in the content of this file are licensed under the BSD
(revised) open source license
 */

#include <fstream>
#include <iostream>
using namespace std;

#include <unistd.h>
#include <stdlib.h>
#include <stdint.h>
#include <math.h>
#include "parse_regressor.h"
#include "loss_functions.h"
#include "global_data.h"
#include "io.h"

void initialize_regressor(regressor &r)
{
  size_t length = ((size_t)1) << global.num_bits;
  global.thread_mask = (global.stride * (length >> global.thread_bits)) - 1;
  size_t num_threads = global.num_threads();
  r.weight_vectors = (weight **)malloc(num_threads * sizeof(weight*));
  for (size_t i = 0; i < num_threads; i++)
    {
      //r.weight_vectors[i] = (weight *)calloc(length/num_threads, sizeof(weight));
      r.weight_vectors[i] = (weight *)calloc(global.stride*length/num_threads, sizeof(weight));

      // random weight initialization for matrix factorization
      if (global.random_weights && (global.rank > 0))
	for (size_t j = 0; j < global.stride*length/num_threads; j++)
	  r.weight_vectors[i][j] = drand48()/10 - 0.05;

      if (r.weight_vectors[i] == NULL)
        {
          cerr << global.program_name << ": Failed to allocate weight array: try decreasing -b <bits>" << endl;
          exit (1);
        }
      if (global.initial_weight != 0.)
	for (size_t j = 0; j < global.stride*length/num_threads; j+=global.stride)
	  r.weight_vectors[i][j] = global.initial_weight;
      if (global.lda)
	{
	  size_t stride = global.stride;

          for (size_t j = 0; j < stride*length/num_threads; j+=stride)
	    {
	      for (size_t k = 0; k < global.lda; k++) {
                r.weight_vectors[i][j+k] = -log(drand48()) + 1.0;
//                 r.weight_vectors[i][j+k] *= r.weight_vectors[i][j+k];
//                 r.weight_vectors[i][j+k] *= r.weight_vectors[i][j+k];
		r.weight_vectors[i][j+k] *= (float)global.lda_D / (float)global.lda
		  / global.length() * 200;
              }
	      r.weight_vectors[i][j+global.lda] = global.initial_t;
	    }
	}
      if(global.adaptive)
        for (size_t j = 1; j < global.stride*length/num_threads; j+=global.stride)
	  r.weight_vectors[i][j] = 1;
    }
}

void parse_regressor_args(po::variables_map& vm, regressor& r, string& final_regressor_name, bool quiet)
{
  if (vm.count("final_regressor")) {
    final_regressor_name = vm["final_regressor"].as<string>();
    if (!quiet)
      cerr << "final_regressor = " << vm["final_regressor"].as<string>() << endl;
  }
  else
    final_regressor_name = "";

  vector<string> regs;
  if (vm.count("initial_regressor"))
    regs = vm["initial_regressor"].as< vector<string> >();
  
  /* 
     Read in regressors.  If multiple regressors are specified, do a weighted 
     average.  If none are specified, initialize according to global_seg & 
     numbits.
  */
  bool initialized = false;

  for (size_t i = 0; i < regs.size(); i++)
    {
      ifstream regressor(regs[i].c_str());
      if (!regressor.is_open())
	{
	  cout << "can't open " << regs[i].c_str() << endl << " ... exiting." << endl;
	  exit(1);
	}

      size_t v_length;
      regressor.read((char*)&v_length, sizeof(v_length));
      char t[v_length];
      regressor.read(t,v_length);
      if (strcmp(t,version.c_str()) != 0)
	{
	  cout << "regressor has possibly incompatible version!" << endl;
	  exit(1);
	}

      regressor.read((char*)&global.min_label, sizeof(global.min_label));
      regressor.read((char*)&global.max_label, sizeof(global.max_label));

      size_t local_num_bits;
      regressor.read((char *)&local_num_bits, sizeof(local_num_bits));
      if (!initialized){
	global.default_bits = false;
	global.num_bits = local_num_bits;
      }
      else 
	if (local_num_bits != global.num_bits)
	  {
	    cout << "can't combine regressors with different feature number!" << endl;
	    exit (1);
	  }

      size_t local_thread_bits;
      regressor.read((char*)&local_thread_bits, sizeof(local_thread_bits));
      if (!initialized){
	global.thread_bits = local_thread_bits;
	global.partition_bits = global.thread_bits;
      }
      else 
	if (local_thread_bits != global.thread_bits)
	  {
	    cout << "can't combine regressors trained with different numbers of threads!" << endl;
	    exit (1);
	  }
      
      int len;
      regressor.read((char *)&len, sizeof(len));

      vector<string> local_pairs;
      for (; len > 0; len--)
	{
	  char pair[2];
	  regressor.read(pair, sizeof(char)*2);
	  string temp(pair, 2);
	  local_pairs.push_back(temp);
	}
      if (!initialized)
	{
	  global.pairs = local_pairs;
	  initialize_regressor(r);
	}
      else
	if (local_pairs != global.pairs)
	  {
	    cout << "can't combine regressors with different features!" << endl;
	    for (size_t i = 0; i < local_pairs.size(); i++)
	      cout << local_pairs[i] << " " << local_pairs[i].size() << " ";
	    cout << endl;
	    for (size_t i = 0; i < global.pairs.size(); i++)
	      cout << global.pairs[i] << " " << global.pairs[i].size() << " ";
	    cout << endl;
	    exit (1);
	  }
      size_t local_ngram;
      regressor.read((char*)&local_ngram, sizeof(local_ngram));
      size_t local_skips;
      regressor.read((char*)&local_skips, sizeof(local_skips));
      if (!initialized)
	{
	  global.ngram = local_ngram;
	  global.skips = local_skips;
	  initialized = true;
	}
      else
	if (global.ngram != local_ngram || global.skips != local_skips)
	  {
	    cout << "can't combine regressors with different ngram features!" << endl;
	    exit(1);
	  }
      size_t stride = global.stride;
      while (regressor.good())
	{
	  uint32_t hash;
	  regressor.read((char *)&hash, sizeof(hash));
	  weight w = 0.;
	  regressor.read((char *)&w, sizeof(float));
	  
	  size_t num_threads = global.num_threads();
	  if (regressor.good() && global.lda == 0 && global.rank == 0) 
	    r.weight_vectors[hash % num_threads][(hash*stride)/num_threads] 
	      = r.weight_vectors[hash % num_threads][(hash*stride)/num_threads] + w;
	  else
	    r.weight_vectors[hash % num_threads][hash/num_threads] = w;
	      //= r.weight_vectors[hash % num_threads][hash/num_threads] + w;
	}      
      regressor.close();
    }
  if (!initialized)
    {
      if(vm.count("noop") || vm.count("sendto"))
	r.weight_vectors = NULL;
      else
	initialize_regressor(r);
    }
}

void free_regressor(regressor &r)
{
  if (r.weight_vectors != NULL)
    {
      for (size_t i = 0; i < global.num_threads(); i++)
	if (r.weight_vectors[i] != NULL)
	  free(r.weight_vectors[i]);
      free(r.weight_vectors);
    }
}

void dump_regressor(string reg_name, regressor &r, bool as_text)
{
  if (reg_name == string(""))
    return;
  string start_name = reg_name+string(".writing");
  io_buf io_temp;

  int f = io_temp.open_file(start_name.c_str(),io_buf::WRITE);
  
  if (f<0)
    {
      cout << "can't open: " << start_name << " for writing, exiting" << endl;
      exit(1);
    }
  size_t v_length = version.length()+1;
  if (!as_text) {
    io_temp.write_file(f,(char*)&v_length, sizeof(v_length));
    io_temp.write_file(f,version.c_str(),v_length);
  
    io_temp.write_file(f,(char*)&global.min_label, sizeof(global.min_label));
    io_temp.write_file(f,(char*)&global.max_label, sizeof(global.max_label));
  
    io_temp.write_file(f,(char *)&global.num_bits, sizeof(global.num_bits));
    io_temp.write_file(f,(char *)&global.thread_bits, sizeof(global.thread_bits));
    int len = global.pairs.size();
    io_temp.write_file(f,(char *)&len, sizeof(len));
    for (vector<string>::iterator i = global.pairs.begin(); i != global.pairs.end();i++) 
      io_temp.write_file(f,i->c_str(),2);

    io_temp.write_file(f,(char*)&global.ngram, sizeof(global.ngram));
    io_temp.write_file(f,(char*)&global.skips, sizeof(global.skips));
  }
  else {
    char buff[512];
    int len;
    len = sprintf(buff, "Version %s\n", version.c_str());
    io_temp.write_file(f, buff, len);
    len = sprintf(buff, "Min label:%f max label:%f\n", global.min_label, global.max_label);
    io_temp.write_file(f, buff, len);
    len = sprintf(buff, "bits:%d thread_bits:%d\n", (int)global.num_bits, (int)global.thread_bits);
    io_temp.write_file(f, buff, len);
    for (vector<string>::iterator i = global.pairs.begin(); i != global.pairs.end();i++) {
      len = sprintf(buff, "%s ", i->c_str());
      io_temp.write_file(f, buff, len);
    }
    if (global.pairs.size() > 0)
      {
	len = sprintf(buff, "\n");
	io_temp.write_file(f, buff, len);
      }
    len = sprintf(buff, "ngram:%d skips:%d\nindex:weight pairs:\n", (int)global.ngram, (int)global.skips);
    io_temp.write_file(f, buff, len);
  }
  
  uint32_t length = 1 << global.num_bits;
  size_t num_threads = global.num_threads();
  size_t stride = global.stride;
  for(uint32_t i = 0; i < length; i++)
    {
      if ((global.lda == 0) && (global.rank == 0))
	{
	  weight v = r.weight_vectors[i%num_threads][stride*(i/num_threads)];
	  if (v != 0.)
	    {
              if (!as_text) {
                io_temp.write_file(f,(char *)&i, sizeof (i));
                io_temp.write_file(f,(char *)&v, sizeof (v));
              } else {
                char buff[512];
                int len = sprintf(buff, "%d:%f\n", i, v);
                io_temp.write_file(f, buff, len);
              }
	    }
	}
<<<<<<< HEAD
      else {
	int K;
       
	if (global.lda != 0)
	  K = global.lda;
	else
	  K = global.rank*2+1;

	for (size_t k = 0; k < K; k++)
	  {
	    weight v = r.weight_vectors[i%num_threads][(stride*i+k)/num_threads];
	    uint32_t ndx = stride*i+k;
	    io_temp.write_file(f,(char *)&ndx, sizeof (ndx));
	    io_temp.write_file(f,(char *)&v, sizeof (v));
	  }
      }
=======
      else
	{
	  size_t K;
	  
	  if (global.lda != 0)
	    K = global.lda;
	  
          for (size_t k = 0; k < K; k++)
            {
              weight v = r.weight_vectors[i%num_threads][(stride*i+k)/num_threads];
              uint32_t ndx = stride*i+k;
              if (!as_text) {
                io_temp.write_file(f,(char *)&ndx, sizeof (ndx));
                io_temp.write_file(f,(char *)&v, sizeof (v));
              } else {
                char buff[512];
                int len = sprintf(buff, "%f ", v + global.lda_rho);
                io_temp.write_file(f, buff, len);
              }
            }
          if (as_text)
            io_temp.write_file(f, "\n", 1);
	}
>>>>>>> 527b7bf6
    }

  rename(start_name.c_str(),reg_name.c_str());

  io_temp.close_file();
}

void finalize_regressor(string reg_name, regressor &r)
{
  dump_regressor(reg_name, r, 0);
  dump_regressor(global.text_regressor_name, r, 1);
  free_regressor(r);
}<|MERGE_RESOLUTION|>--- conflicted
+++ resolved
@@ -31,7 +31,7 @@
       // random weight initialization for matrix factorization
       if (global.random_weights && (global.rank > 0))
 	for (size_t j = 0; j < global.stride*length/num_threads; j++)
-	  r.weight_vectors[i][j] = drand48()/10 - 0.05;
+	  r.weight_vectors[i][j] = (double) 0.1 * rand() / ((double) RAND_MAX + 1.0); //drand48()/10 - 0.05;
 
       if (r.weight_vectors[i] == NULL)
         {
@@ -288,30 +288,12 @@
               }
 	    }
 	}
-<<<<<<< HEAD
-      else {
-	int K;
-       
-	if (global.lda != 0)
-	  K = global.lda;
-	else
-	  K = global.rank*2+1;
-
-	for (size_t k = 0; k < K; k++)
-	  {
-	    weight v = r.weight_vectors[i%num_threads][(stride*i+k)/num_threads];
-	    uint32_t ndx = stride*i+k;
-	    io_temp.write_file(f,(char *)&ndx, sizeof (ndx));
-	    io_temp.write_file(f,(char *)&v, sizeof (v));
-	  }
-      }
-=======
       else
 	{
-	  size_t K;
-	  
-	  if (global.lda != 0)
-	    K = global.lda;
+	  size_t K = global.lda;
+
+	  if (global.rank != 0)
+	    K = global.rank*2+1;
 	  
           for (size_t k = 0; k < K; k++)
             {
@@ -322,14 +304,19 @@
                 io_temp.write_file(f,(char *)&v, sizeof (v));
               } else {
                 char buff[512];
-                int len = sprintf(buff, "%f ", v + global.lda_rho);
+		int len;
+
+		if (global.rank != 0)
+		  len = sprintf(buff, "%f ", v);
+		else
+		  len = sprintf(buff, "%f ", v + global.lda_rho);
+
                 io_temp.write_file(f, buff, len);
               }
             }
           if (as_text)
             io_temp.write_file(f, "\n", 1);
 	}
->>>>>>> 527b7bf6
     }
 
   rename(start_name.c_str(),reg_name.c_str());
